--- conflicted
+++ resolved
@@ -20,11 +20,13 @@
 
 const debug = require('debug')('expo:export:generateStaticRoutes') as typeof console.log;
 
-<<<<<<< HEAD
-type Options = { outputDir: string; scripts: string[]; minify: boolean; features: ExportFeature[] };
-=======
-type Options = { outputDir: string; scripts: string[]; cssLinks: string[]; minify: boolean };
->>>>>>> 59209dc9
+type Options = {
+  outputDir: string;
+  scripts: string[];
+  cssLinks: string[];
+  minify: boolean;
+  features: ExportFeature[];
+};
 
 /** @private */
 export async function unstable_exportStaticAsync(projectRoot: string, options: Options) {
@@ -48,31 +50,14 @@
   await devServerManager.stopAsync();
 }
 
-<<<<<<< HEAD
-function appendScriptsToHtml(html: string, scripts: string[]) {
-  return html.replace(
-    '</body>',
-    scripts.map((script) => `<script src="${script}" defer></script>`).join('') + '</body>'
-  );
-}
-
-export async function getHtmlFilesToExportFromServerAsync({
-  requests,
-=======
 async function getExpoRoutesAsync(devServerManager: DevServerManager) {
   const server = devServerManager.getDefaultDevServer();
   assert(server instanceof MetroBundlerDevServer);
   return server.getRoutesAsync();
 }
 
-/** Match `(page)` -> `page` */
-function matchGroupName(name: string): string | undefined {
-  return name.match(/^\(([^/]+?)\)$/)?.[1];
-}
-
 export async function getFilesToExportFromServerAsync({
-  manifest,
->>>>>>> 59209dc9
+  requests,
   scripts,
   cssLinks,
   renderAsync,
@@ -93,9 +78,6 @@
     requests.map(async (pathname) => {
       try {
         const data = await renderAsync(pathname);
-<<<<<<< HEAD
-        files.set(pathname + '.html', appendScriptsToHtml(data.renderAsync(), scripts));
-=======
 
         if (data.fetchData) {
           // console.log('ssr:', pathname);
@@ -120,7 +102,6 @@
             )
           );
         }
->>>>>>> 59209dc9
       } catch (e: any) {
         // TODO: Format Metro error message better...
         Log.error('Failed to statically render route:', pathname);
@@ -140,11 +121,7 @@
 export async function exportFromServerAsync(
   projectRoot: string,
   devServerManager: DevServerManager,
-<<<<<<< HEAD
-  { outputDir, scripts, features }: Options
-=======
-  { outputDir, scripts, cssLinks }: Options
->>>>>>> 59209dc9
+  { outputDir, scripts, features, cssLinks }: Options
 ): Promise<void> {
   const devServer = devServerManager.getDefaultDevServer();
   assert(devServer instanceof MetroBundlerDevServer);
