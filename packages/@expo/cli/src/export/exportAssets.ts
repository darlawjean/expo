--- conflicted
+++ resolved
@@ -180,33 +180,6 @@
   return { exp, assets, embeddedHashSet };
 }
 
-<<<<<<< HEAD
-// export async function exportCssAssetsAsync({
-//   outputDir,
-//   bundles,
-//   basePath,
-// }: {
-//   bundles: Partial<Record<ModPlatform, BundleOutput>>;
-//   outputDir: string;
-//   basePath: string;
-// }) {
-//   const assets = uniqBy(
-//     Object.values(bundles).flatMap((bundle) => bundle!.css),
-//     (asset) => asset.filename
-//   );
-
-//   const cssDirectory = assets[0]?.filename;
-//   if (!cssDirectory) return [];
-
-//   await fs.promises.mkdir(path.join(outputDir, path.dirname(cssDirectory)), { recursive: true });
-
-//   await Promise.all(
-//     assets.map((v) => fs.promises.writeFile(path.join(outputDir, v.filename), v.source))
-//   );
-
-//   return assets.map((v) => basePath + '/' + v.filename);
-// }
-=======
 export async function exportCssAssetsAsync({
   outputDir,
   bundles,
@@ -221,15 +194,14 @@
     (asset) => asset.filename
   );
 
-  const cssDirectory = assets[0]?.filename;
-  if (!cssDirectory) return [];
-
-  await fs.promises.mkdir(path.join(outputDir, path.dirname(cssDirectory)), { recursive: true });
-
-  await Promise.all(
-    assets.map((v) => fs.promises.writeFile(path.join(outputDir, v.filename), v.source))
-  );
+  //   const cssDirectory = assets[0]?.filename;
+  //   if (!cssDirectory) return [];
+
+  //   await fs.promises.mkdir(path.join(outputDir, path.dirname(cssDirectory)), { recursive: true });
+
+  //   await Promise.all(
+  //     assets.map((v) => fs.promises.writeFile(path.join(outputDir, v.filename), v.source))
+  //   );
 
   return assets.map((v) => baseUrl + '/' + v.filename);
-}
->>>>>>> 8cbcf0e7
+}