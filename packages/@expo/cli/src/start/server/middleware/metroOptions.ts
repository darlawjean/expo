--- conflicted
+++ resolved
@@ -32,12 +32,9 @@
   lazy?: boolean;
   engine?: 'hermes';
   preserveEnvVars?: boolean;
-<<<<<<< HEAD
   rsc?: boolean;
-=======
   asyncRoutes?: boolean;
 
->>>>>>> eb3406cc
   baseUrl?: string;
   isExporting: boolean;
   /** Module ID relative to the projectRoot for the Expo Router app directory. */
@@ -116,11 +113,8 @@
     lazy,
     engine,
     preserveEnvVars,
-<<<<<<< HEAD
     rsc,
-=======
     asyncRoutes,
->>>>>>> eb3406cc
     baseUrl,
     routerRoot,
     isExporting,
@@ -164,11 +158,8 @@
       __proto__: null,
       engine,
       preserveEnvVars,
-<<<<<<< HEAD
       rsc,
-=======
       asyncRoutes,
->>>>>>> eb3406cc
       environment,
       baseUrl,
       routerRoot,
@@ -215,11 +206,8 @@
     lazy,
     engine,
     preserveEnvVars,
-<<<<<<< HEAD
     rsc,
-=======
     asyncRoutes,
->>>>>>> eb3406cc
     baseUrl,
     routerRoot,
     isExporting,
@@ -246,14 +234,12 @@
     queryParams.append('transform.engine', engine);
   }
 
-<<<<<<< HEAD
   if (rsc) {
     queryParams.append('transform.rsc', String(rsc));
     queryParams.append('resolver.rsc', String(rsc));
-=======
+  }
   if (asyncRoutes) {
     queryParams.append('transform.asyncRoutes', String(asyncRoutes));
->>>>>>> eb3406cc
   }
   if (preserveEnvVars) {
     queryParams.append('transform.preserveEnvVars', String(preserveEnvVars));
