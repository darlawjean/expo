--- conflicted
+++ resolved
@@ -1,12 +1,4 @@
 "use strict";
-<<<<<<< HEAD
-Object.defineProperty(exports, "__esModule", { value: true });
-exports.transformFromAstSync = exports.parseSync = void 0;
-// re-exported because babel/core is hard to mock.
-var core_1 = require("@babel/core");
-Object.defineProperty(exports, "parseSync", { enumerable: true, get: function () { return core_1.parseSync; } });
-Object.defineProperty(exports, "transformFromAstSync", { enumerable: true, get: function () { return core_1.transformFromAstSync; } });
-=======
 
 Object.defineProperty(exports, "__esModule", {
   value: true
@@ -30,5 +22,4 @@
   };
   return data;
 }
-//# sourceMappingURL=babel-core.js.map
->>>>>>> ede75a72
+//# sourceMappingURL=babel-core.js.map