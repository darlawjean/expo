--- conflicted
+++ resolved
@@ -1,11 +1,4 @@
 "use strict";
-<<<<<<< HEAD
-var __importDefault = (this && this.__importDefault) || function (mod) {
-    return (mod && mod.__esModule) ? mod : { "default": mod };
-};
-Object.defineProperty(exports, "__esModule", { value: true });
-exports.getRewriteRequestUrl = void 0;
-=======
 
 Object.defineProperty(exports, "__esModule", {
   value: true
@@ -55,13 +48,8 @@
   return data;
 }
 function _interopRequireDefault(obj) { return obj && obj.__esModule ? obj : { default: obj }; }
->>>>>>> eb3406cc
 // Copyright 2023-present 650 Industries (Expo). All rights reserved.
-const config_1 = require("@expo/config");
-const paths_1 = require("@expo/config/paths");
-const chalk_1 = __importDefault(require("chalk"));
-const path_1 = __importDefault(require("path"));
-const getModulesPaths_1 = require("./getModulesPaths");
+
 const debug = require('debug')('expo:metro:config:rewriteRequestUrl');
 function directoryExistsSync(file) {
   try {
@@ -101,41 +89,6 @@
   return 'app';
 }
 function getRewriteRequestUrl(projectRoot) {
-<<<<<<< HEAD
-    function rewriteExpoRequestUrl(url) {
-        // Like: `/.expo/.virtual-metro-entry.bundle?platform=ios&dev=true&minify=false&modulesOnly=false&runModule=true&app=com.bacon.test-custom-entry`
-        // Sometimes a fully qualified URL is passed in, e.g. `http://localhost:19001/.expo/.virtual-metro-entry.bundle?platform=ios&dev=true&minify=false&modulesOnly=false&runModule=true&app=com.bacon.test-custom-entry`
-        if (url.includes('/.expo/.virtual-metro-entry.bundle?')) {
-            const ensured = url.startsWith('/') ? new URL(url, 'https://acme.dev') : new URL(url);
-            // TODO: Maybe this function could be memoized in some capacity?
-            const { search, searchParams } = ensured;
-            const platform = searchParams.get('platform') ?? 'web';
-            debug('Rewriting magic request url to entry point', { url, platform });
-            const entry = (0, paths_1.resolveEntryPoint)(projectRoot, {
-                platform,
-                // @ts-ignore
-                projectConfig: {
-                    pkg: (0, config_1.getPackageJson)(projectRoot),
-                },
-            });
-            if (!entry) {
-                throw new Error((0, chalk_1.default) `The project entry file could not be resolved (platform: ${platform}, root: ${projectRoot}). Define it in the {bold package.json} "main" field.`);
-            }
-            const serverRoot = (0, getModulesPaths_1.getServerRoot)(projectRoot);
-            const relativeEntry = path_1.default.relative(serverRoot, entry).replace(/\.[tj]sx?$/, '');
-            debug('Resolved entry point', { entry, relativeEntry, serverRoot });
-            // Only return the pathname when url is relative
-            if (url.startsWith('/')) {
-                // Like: `/index.bundle?platform=ios&dev=true&minify=false&modulesOnly=false&runModule=true&app=com.bacon.test-custom-entry`
-                return '/' + relativeEntry + '.bundle' + search;
-            }
-            // Modify the pathname within the URL and return the full URL
-            ensured.pathname = '/' + relativeEntry + '.bundle';
-            // Like: `http://localhost:19001/index.bundle?platform=ios&dev=true&minify=false&modulesOnly=false&runModule=true&app=com.bacon.test-custom-entry`
-            return ensured.toString();
-        }
-        return url;
-=======
   function rewriteExpoRequestUrl(url) {
     // Like: `/.expo/.virtual-metro-entry.bundle?platform=ios&dev=true&minify=false&modulesOnly=false&runModule=true&app=com.bacon.test-custom-entry`
     // Sometimes a fully qualified URL is passed in, e.g. `http://localhost:19001/.expo/.virtual-metro-entry.bundle?platform=ios&dev=true&minify=false&modulesOnly=false&runModule=true&app=com.bacon.test-custom-entry`
@@ -197,8 +150,9 @@
       debug('Redirected:', outputUrl);
       // Like: `http://localhost:19001/index.bundle?platform=ios&dev=true&minify=false&modulesOnly=false&runModule=true&app=com.bacon.test-custom-entry`
       return outputUrl;
->>>>>>> eb3406cc
     }
-    return rewriteExpoRequestUrl;
+    return url;
+  }
+  return rewriteExpoRequestUrl;
 }
-exports.getRewriteRequestUrl = getRewriteRequestUrl;+//# sourceMappingURL=rewriteRequestUrl.js.map