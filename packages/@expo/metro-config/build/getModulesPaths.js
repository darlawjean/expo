--- conflicted
+++ resolved
@@ -1,37 +1,45 @@
 "use strict";
-var __importDefault = (this && this.__importDefault) || function (mod) {
-    return (mod && mod.__esModule) ? mod : { "default": mod };
-};
-Object.defineProperty(exports, "__esModule", { value: true });
-exports.getServerRoot = exports.getModulesPaths = exports.getWorkspaceRoot = void 0;
-const find_yarn_workspace_root_1 = __importDefault(require("find-yarn-workspace-root"));
-const path_1 = __importDefault(require("path"));
-const env_1 = require("./env");
+
+Object.defineProperty(exports, "__esModule", {
+  value: true
+});
+exports.getModulesPaths = getModulesPaths;
+exports.getServerRoot = getServerRoot;
+exports.getWorkspaceRoot = getWorkspaceRoot;
+function _findYarnWorkspaceRoot() {
+  const data = _interopRequireDefault(require("find-yarn-workspace-root"));
+  _findYarnWorkspaceRoot = function () {
+    return data;
+  };
+  return data;
+}
+function _path() {
+  const data = _interopRequireDefault(require("path"));
+  _path = function () {
+    return data;
+  };
+  return data;
+}
+function _env() {
+  const data = require("./env");
+  _env = function () {
+    return data;
+  };
+  return data;
+}
+function _interopRequireDefault(obj) { return obj && obj.__esModule ? obj : { default: obj }; }
 /** Wraps `findWorkspaceRoot` and guards against having an empty `package.json` file in an upper directory. */
 function getWorkspaceRoot(projectRoot) {
-    try {
-        return (0, find_yarn_workspace_root_1.default)(projectRoot);
+  try {
+    return (0, _findYarnWorkspaceRoot().default)(projectRoot);
+  } catch (error) {
+    if (error.message.includes('Unexpected end of JSON input')) {
+      return null;
     }
-    catch (error) {
-        if (error.message.includes('Unexpected end of JSON input')) {
-            return null;
-        }
-        throw error;
-    }
+    throw error;
+  }
 }
-exports.getWorkspaceRoot = getWorkspaceRoot;
 function getModulesPaths(projectRoot) {
-<<<<<<< HEAD
-    const paths = [];
-    // Only add the project root if it's not the current working directory
-    // this minimizes the chance of Metro resolver breaking on new Node.js versions.
-    const workspaceRoot = getWorkspaceRoot(path_1.default.resolve(projectRoot)); // Absolute path or null
-    if (workspaceRoot) {
-        paths.push(path_1.default.resolve(projectRoot));
-        paths.push(path_1.default.resolve(workspaceRoot, 'node_modules'));
-    }
-    return paths;
-=======
   const paths = [];
 
   // Only add the project root if it's not the current working directory
@@ -42,12 +50,9 @@
     paths.push(_path().default.resolve(workspaceRoot, 'node_modules'));
   }
   return paths;
->>>>>>> eb3406cc
 }
-exports.getModulesPaths = getModulesPaths;
 function getServerRoot(projectRoot) {
-    return env_1.env.EXPO_USE_METRO_WORKSPACE_ROOT
-        ? getWorkspaceRoot(projectRoot) ?? projectRoot
-        : projectRoot;
+  var _getWorkspaceRoot;
+  return _env().env.EXPO_USE_METRO_WORKSPACE_ROOT ? (_getWorkspaceRoot = getWorkspaceRoot(projectRoot)) !== null && _getWorkspaceRoot !== void 0 ? _getWorkspaceRoot : projectRoot : projectRoot;
 }
-exports.getServerRoot = getServerRoot;+//# sourceMappingURL=getModulesPaths.js.map