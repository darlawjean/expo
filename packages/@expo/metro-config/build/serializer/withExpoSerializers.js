"use strict";
<<<<<<< HEAD
var __importDefault = (this && this.__importDefault) || function (mod) {
    return (mod && mod.__esModule) ? mod : { "default": mod };
};
Object.defineProperty(exports, "__esModule", { value: true });
exports.createSerializerFromSerialProcessors = exports.withSerializerPlugins = exports.withExpoSerializers = void 0;
=======

Object.defineProperty(exports, "__esModule", {
  value: true
});
Object.defineProperty(exports, "SerialAsset", {
  enumerable: true,
  get: function () {
    return _serializerAssets().SerialAsset;
  }
});
exports.createDefaultExportCustomSerializer = createDefaultExportCustomSerializer;
exports.createSerializerFromSerialProcessors = createSerializerFromSerialProcessors;
exports.withExpoSerializers = withExpoSerializers;
exports.withSerializerPlugins = withSerializerPlugins;
function _jscSafeUrl() {
  const data = require("jsc-safe-url");
  _jscSafeUrl = function () {
    return data;
  };
  return data;
}
function _sourceMapString() {
  const data = _interopRequireDefault(require("metro/src/DeltaBundler/Serializers/sourceMapString"));
  _sourceMapString = function () {
    return data;
  };
  return data;
}
function _bundleToString() {
  const data = _interopRequireDefault(require("metro/src/lib/bundleToString"));
  _bundleToString = function () {
    return data;
  };
  return data;
}
function _debugId() {
  const data = require("./debugId");
  _debugId = function () {
    return data;
  };
  return data;
}
function _environmentVariableSerializerPlugin() {
  const data = require("./environmentVariableSerializerPlugin");
  _environmentVariableSerializerPlugin = function () {
    return data;
  };
  return data;
}
function _baseJSBundle() {
  const data = require("./fork/baseJSBundle");
  _baseJSBundle = function () {
    return data;
  };
  return data;
}
function _serializeChunks() {
  const data = require("./serializeChunks");
  _serializeChunks = function () {
    return data;
  };
  return data;
}
function _serializerAssets() {
  const data = require("./serializerAssets");
  _serializerAssets = function () {
    return data;
  };
  return data;
}
function _env() {
  const data = require("../env");
  _env = function () {
    return data;
  };
  return data;
}
function _interopRequireDefault(obj) { return obj && obj.__esModule ? obj : { default: obj }; }
>>>>>>> eb3406cc
/**
 * Copyright © 2022 650 Industries.
 *
 * This source code is licensed under the MIT license found in the
 * LICENSE file in the root directory of this source tree.
 */
<<<<<<< HEAD
const jsc_safe_url_1 = require("jsc-safe-url");
const bundleToString_1 = __importDefault(require("metro/src/lib/bundleToString"));
const environmentVariableSerializerPlugin_1 = require("./environmentVariableSerializerPlugin");
const baseJSBundle_1 = require("./fork/baseJSBundle");
const serializeChunks_1 = require("./serializeChunks");
const env_1 = require("../env");
function withExpoSerializers(config) {
    const processors = [];
    processors.push(environmentVariableSerializerPlugin_1.serverPreludeSerializerPlugin);
    if (!env_1.env.EXPO_NO_CLIENT_ENV_VARS) {
        processors.push(environmentVariableSerializerPlugin_1.environmentVariableSerializerPlugin);
    }
    processors.push(serializeChunks_1.clientManifestSerializerPlugin);
    return withSerializerPlugins(config, processors);
=======

function withExpoSerializers(config, options = {}) {
  const processors = [];
  processors.push(_environmentVariableSerializerPlugin().serverPreludeSerializerPlugin);
  if (!_env().env.EXPO_NO_CLIENT_ENV_VARS) {
    processors.push(_environmentVariableSerializerPlugin().environmentVariableSerializerPlugin);
  }
  return withSerializerPlugins(config, processors, options);
>>>>>>> eb3406cc
}
exports.withExpoSerializers = withExpoSerializers;
// There can only be one custom serializer as the input doesn't match the output.
// Here we simply run
<<<<<<< HEAD
function withSerializerPlugins(config, processors) {
    const originalSerializer = config.serializer?.customSerializer;
    return {
        ...config,
        serializer: {
            ...config.serializer,
            customSerializer: createSerializerFromSerialProcessors(config, processors, originalSerializer),
        },
    };
}
exports.withSerializerPlugins = withSerializerPlugins;
function getDefaultSerializer(config, fallbackSerializer) {
    const defaultSerializer = fallbackSerializer ??
        (async (...params) => {
            const bundle = (0, baseJSBundle_1.baseJSBundle)(...params);
            const outputCode = (0, bundleToString_1.default)(bundle).code;
            return outputCode;
        });
    return async (...props) => {
        const [, , , options] = props;
        const customSerializerOptions = options.serializerOptions;
        // Custom options can only be passed outside of the dev server, meaning
        // we don't need to stringify the results at the end, i.e. this is `npx expo export` or `npx expo export:embed`.
        const supportsNonSerialReturn = !!customSerializerOptions?.output;
        const serializerOptions = (() => {
            if (customSerializerOptions) {
                return {
                    includeBytecode: customSerializerOptions.includeBytecode,
                    outputMode: customSerializerOptions.output,
                    includeSourceMaps: customSerializerOptions.includeSourceMaps,
                };
            }
            if (options.sourceUrl) {
                const sourceUrl = (0, jsc_safe_url_1.isJscSafeUrl)(options.sourceUrl)
                    ? (0, jsc_safe_url_1.toNormalUrl)(options.sourceUrl)
                    : options.sourceUrl;
                const url = new URL(sourceUrl, 'https://expo.dev');
                return {
                    outputMode: url.searchParams.get('serializer.output'),
                    includeSourceMaps: url.searchParams.get('serializer.map') === 'true',
                    includeBytecode: url.searchParams.get('serializer.bytecode') === 'true',
                };
            }
            return null;
        })();
        if (serializerOptions?.outputMode !== 'static') {
            const res = await defaultSerializer(...props);
            //  console.log('>>', res, props);
            // if (typeof res === 'string')  {}
            // if (options.runModule) {
            //   const paths = [...options.runBeforeMainModule, entryPoint];
            //   for (const path of paths) {
            //     if (modules.some((module: Module<>) => module.path === path)) {
            //       const code = options.getRunModuleStatement(
            //         options.createModuleId(path),
            //       );
            //       output.push({
            //         path: `require-${path}`,
            //         dependencies: new Map(),
            //         getSource: (): Buffer => Buffer.from(''),
            //         inverseDependencies: new CountingSet(),
            //         output: [
            //           {
            //             type: 'js/script/virtual',
            //             data: {
            //               code,
            //               lineCount: countLines(code),
            //               map: [],
            //             },
            //           },
            //         ],
            //       });
            //     }
            //   }
            // }
            return res;
        }
        // Mutate the serializer options with the parsed options.
        options.serializerOptions = {
            ...options.serializerOptions,
            ...serializerOptions,
=======
function withSerializerPlugins(config, processors, options = {}) {
  var _config$serializer;
  const originalSerializer = (_config$serializer = config.serializer) === null || _config$serializer === void 0 ? void 0 : _config$serializer.customSerializer;
  return {
    ...config,
    serializer: {
      ...config.serializer,
      customSerializer: createSerializerFromSerialProcessors(config, processors, originalSerializer !== null && originalSerializer !== void 0 ? originalSerializer : null, options)
    }
  };
}
function createDefaultExportCustomSerializer(config, configOptions = {}) {
  return async (entryPoint, preModules, graph, options) => {
    var _config$serializer2;
    const isPossiblyDev = graph.transformOptions.hot;
    // TODO: This is a temporary solution until we've converged on using the new serializer everywhere.
    const enableDebugId = options.inlineSourceMap !== true && !isPossiblyDev;
    let debugId;
    const loadDebugId = () => {
      if (!enableDebugId || debugId) {
        return debugId;
      }

      // TODO: Perform this cheaper.
      const bundle = (0, _baseJSBundle().baseJSBundle)(entryPoint, preModules, graph, {
        ...options,
        debugId: undefined
      });
      const outputCode = (0, _bundleToString().default)(bundle).code;
      debugId = (0, _debugId().stringToUUID)(outputCode);
      return debugId;
    };
    let premodulesToBundle = [...preModules];
    let bundleCode = null;
    let bundleMap = null;
    if ((_config$serializer2 = config.serializer) !== null && _config$serializer2 !== void 0 && _config$serializer2.customSerializer) {
      var _config$serializer3;
      const bundle = await ((_config$serializer3 = config.serializer) === null || _config$serializer3 === void 0 ? void 0 : _config$serializer3.customSerializer(entryPoint, premodulesToBundle, graph, options));
      if (typeof bundle === 'string') {
        bundleCode = bundle;
      } else {
        bundleCode = bundle.code;
        bundleMap = bundle.map;
      }
    } else {
      const debugId = loadDebugId();
      if (configOptions.unstable_beforeAssetSerializationPlugins) {
        for (const plugin of configOptions.unstable_beforeAssetSerializationPlugins) {
          premodulesToBundle = plugin({
            graph,
            premodules: [...premodulesToBundle],
            debugId
          });
        }
      }
      bundleCode = (0, _bundleToString().default)((0, _baseJSBundle().baseJSBundle)(entryPoint, premodulesToBundle, graph, {
        ...options,
        debugId
      })).code;
    }
    if (isPossiblyDev) {
      if (bundleMap == null) {
        return bundleCode;
      }
      return {
        code: bundleCode,
        map: bundleMap
      };
    }

    // Exports....

    if (!bundleMap) {
      bundleMap = (0, _sourceMapString().default)([...premodulesToBundle, ...(0, _serializeChunks().getSortedModules)([...graph.dependencies.values()], options)], {
        // TODO: Surface this somehow.
        excludeSource: false,
        // excludeSource: options.serializerOptions?.excludeSource,
        processModuleFilter: options.processModuleFilter,
        shouldAddToIgnoreList: options.shouldAddToIgnoreList
      });
    }
    if (enableDebugId) {
      const mutateSourceMapWithDebugId = sourceMap => {
        // NOTE: debugId isn't required for inline source maps because the source map is included in the same file, therefore
        // we don't need to disambiguate between multiple source maps.
        const sourceMapObject = JSON.parse(sourceMap);
        sourceMapObject.debugId = loadDebugId();
        // NOTE: Sentry does this, but bun does not.
        // sourceMapObject.debug_id = debugId;
        return JSON.stringify(sourceMapObject);
      };
      return {
        code: bundleCode,
        map: mutateSourceMapWithDebugId(bundleMap)
      };
    }
    return {
      code: bundleCode,
      map: bundleMap
    };
  };
}
function getDefaultSerializer(config, fallbackSerializer, configOptions = {}) {
  const defaultSerializer = fallbackSerializer !== null && fallbackSerializer !== void 0 ? fallbackSerializer : createDefaultExportCustomSerializer(config, configOptions);
  return async (...props) => {
    const [,,, options] = props;
    const customSerializerOptions = options.serializerOptions;

    // Custom options can only be passed outside of the dev server, meaning
    // we don't need to stringify the results at the end, i.e. this is `npx expo export` or `npx expo export:embed`.
    const supportsNonSerialReturn = !!(customSerializerOptions !== null && customSerializerOptions !== void 0 && customSerializerOptions.output);
    const serializerOptions = (() => {
      if (customSerializerOptions) {
        return {
          includeBytecode: customSerializerOptions.includeBytecode,
          outputMode: customSerializerOptions.output,
          includeSourceMaps: customSerializerOptions.includeSourceMaps
        };
      }
      if (options.sourceUrl) {
        const sourceUrl = (0, _jscSafeUrl().isJscSafeUrl)(options.sourceUrl) ? (0, _jscSafeUrl().toNormalUrl)(options.sourceUrl) : options.sourceUrl;
        const url = new URL(sourceUrl, 'https://expo.dev');
        return {
          outputMode: url.searchParams.get('serializer.output'),
          includeSourceMaps: url.searchParams.get('serializer.map') === 'true',
          includeBytecode: url.searchParams.get('serializer.bytecode') === 'true'
>>>>>>> eb3406cc
        };
        const assets = await (0, serializeChunks_1.graphToSerialAssetsAsync)(config, {
            includeSourceMaps: !!serializerOptions.includeSourceMaps,
            includeBytecode: !!serializerOptions.includeBytecode,
        }, ...props);
        if (supportsNonSerialReturn) {
            // @ts-expect-error: this is future proofing for adding assets to the output as well.
            return assets;
        }
        return JSON.stringify(assets);
    };
<<<<<<< HEAD
}
function createSerializerFromSerialProcessors(config, processors, originalSerializer) {
    const finalSerializer = getDefaultSerializer(config, originalSerializer);
    return (...props) => {
        for (const processor of processors) {
            if (processor) {
                props = processor(...props);
            }
        }
        return finalSerializer(...props);
    };
=======
    const assets = await (0, _serializeChunks().graphToSerialAssetsAsync)(config, {
      includeSourceMaps: !!serializerOptions.includeSourceMaps,
      includeBytecode: !!serializerOptions.includeBytecode,
      ...configOptions
    }, ...props);
    if (supportsNonSerialReturn) {
      // @ts-expect-error: this is future proofing for adding assets to the output as well.
      return assets;
    }
    return JSON.stringify(assets);
  };
}
function createSerializerFromSerialProcessors(config, processors, originalSerializer, options = {}) {
  const finalSerializer = getDefaultSerializer(config, originalSerializer, options);
  return (...props) => {
    for (const processor of processors) {
      if (processor) {
        props = processor(...props);
      }
    }
    return finalSerializer(...props);
  };
>>>>>>> eb3406cc
}
exports.createSerializerFromSerialProcessors = createSerializerFromSerialProcessors;<|MERGE_RESOLUTION|>--- conflicted
+++ resolved
@@ -1,11 +1,4 @@
 "use strict";
-<<<<<<< HEAD
-var __importDefault = (this && this.__importDefault) || function (mod) {
-    return (mod && mod.__esModule) ? mod : { "default": mod };
-};
-Object.defineProperty(exports, "__esModule", { value: true });
-exports.createSerializerFromSerialProcessors = exports.withSerializerPlugins = exports.withExpoSerializers = void 0;
-=======
 
 Object.defineProperty(exports, "__esModule", {
   value: true
@@ -84,29 +77,12 @@
   return data;
 }
 function _interopRequireDefault(obj) { return obj && obj.__esModule ? obj : { default: obj }; }
->>>>>>> eb3406cc
 /**
  * Copyright © 2022 650 Industries.
  *
  * This source code is licensed under the MIT license found in the
  * LICENSE file in the root directory of this source tree.
  */
-<<<<<<< HEAD
-const jsc_safe_url_1 = require("jsc-safe-url");
-const bundleToString_1 = __importDefault(require("metro/src/lib/bundleToString"));
-const environmentVariableSerializerPlugin_1 = require("./environmentVariableSerializerPlugin");
-const baseJSBundle_1 = require("./fork/baseJSBundle");
-const serializeChunks_1 = require("./serializeChunks");
-const env_1 = require("../env");
-function withExpoSerializers(config) {
-    const processors = [];
-    processors.push(environmentVariableSerializerPlugin_1.serverPreludeSerializerPlugin);
-    if (!env_1.env.EXPO_NO_CLIENT_ENV_VARS) {
-        processors.push(environmentVariableSerializerPlugin_1.environmentVariableSerializerPlugin);
-    }
-    processors.push(serializeChunks_1.clientManifestSerializerPlugin);
-    return withSerializerPlugins(config, processors);
-=======
 
 function withExpoSerializers(config, options = {}) {
   const processors = [];
@@ -115,94 +91,10 @@
     processors.push(_environmentVariableSerializerPlugin().environmentVariableSerializerPlugin);
   }
   return withSerializerPlugins(config, processors, options);
->>>>>>> eb3406cc
-}
-exports.withExpoSerializers = withExpoSerializers;
+}
+
 // There can only be one custom serializer as the input doesn't match the output.
 // Here we simply run
-<<<<<<< HEAD
-function withSerializerPlugins(config, processors) {
-    const originalSerializer = config.serializer?.customSerializer;
-    return {
-        ...config,
-        serializer: {
-            ...config.serializer,
-            customSerializer: createSerializerFromSerialProcessors(config, processors, originalSerializer),
-        },
-    };
-}
-exports.withSerializerPlugins = withSerializerPlugins;
-function getDefaultSerializer(config, fallbackSerializer) {
-    const defaultSerializer = fallbackSerializer ??
-        (async (...params) => {
-            const bundle = (0, baseJSBundle_1.baseJSBundle)(...params);
-            const outputCode = (0, bundleToString_1.default)(bundle).code;
-            return outputCode;
-        });
-    return async (...props) => {
-        const [, , , options] = props;
-        const customSerializerOptions = options.serializerOptions;
-        // Custom options can only be passed outside of the dev server, meaning
-        // we don't need to stringify the results at the end, i.e. this is `npx expo export` or `npx expo export:embed`.
-        const supportsNonSerialReturn = !!customSerializerOptions?.output;
-        const serializerOptions = (() => {
-            if (customSerializerOptions) {
-                return {
-                    includeBytecode: customSerializerOptions.includeBytecode,
-                    outputMode: customSerializerOptions.output,
-                    includeSourceMaps: customSerializerOptions.includeSourceMaps,
-                };
-            }
-            if (options.sourceUrl) {
-                const sourceUrl = (0, jsc_safe_url_1.isJscSafeUrl)(options.sourceUrl)
-                    ? (0, jsc_safe_url_1.toNormalUrl)(options.sourceUrl)
-                    : options.sourceUrl;
-                const url = new URL(sourceUrl, 'https://expo.dev');
-                return {
-                    outputMode: url.searchParams.get('serializer.output'),
-                    includeSourceMaps: url.searchParams.get('serializer.map') === 'true',
-                    includeBytecode: url.searchParams.get('serializer.bytecode') === 'true',
-                };
-            }
-            return null;
-        })();
-        if (serializerOptions?.outputMode !== 'static') {
-            const res = await defaultSerializer(...props);
-            //  console.log('>>', res, props);
-            // if (typeof res === 'string')  {}
-            // if (options.runModule) {
-            //   const paths = [...options.runBeforeMainModule, entryPoint];
-            //   for (const path of paths) {
-            //     if (modules.some((module: Module<>) => module.path === path)) {
-            //       const code = options.getRunModuleStatement(
-            //         options.createModuleId(path),
-            //       );
-            //       output.push({
-            //         path: `require-${path}`,
-            //         dependencies: new Map(),
-            //         getSource: (): Buffer => Buffer.from(''),
-            //         inverseDependencies: new CountingSet(),
-            //         output: [
-            //           {
-            //             type: 'js/script/virtual',
-            //             data: {
-            //               code,
-            //               lineCount: countLines(code),
-            //               map: [],
-            //             },
-            //           },
-            //         ],
-            //       });
-            //     }
-            //   }
-            // }
-            return res;
-        }
-        // Mutate the serializer options with the parsed options.
-        options.serializerOptions = {
-            ...options.serializerOptions,
-            ...serializerOptions,
-=======
 function withSerializerPlugins(config, processors, options = {}) {
   var _config$serializer;
   const originalSerializer = (_config$serializer = config.serializer) === null || _config$serializer === void 0 ? void 0 : _config$serializer.customSerializer;
@@ -329,31 +221,19 @@
           outputMode: url.searchParams.get('serializer.output'),
           includeSourceMaps: url.searchParams.get('serializer.map') === 'true',
           includeBytecode: url.searchParams.get('serializer.bytecode') === 'true'
->>>>>>> eb3406cc
         };
-        const assets = await (0, serializeChunks_1.graphToSerialAssetsAsync)(config, {
-            includeSourceMaps: !!serializerOptions.includeSourceMaps,
-            includeBytecode: !!serializerOptions.includeBytecode,
-        }, ...props);
-        if (supportsNonSerialReturn) {
-            // @ts-expect-error: this is future proofing for adding assets to the output as well.
-            return assets;
-        }
-        return JSON.stringify(assets);
+      }
+      return null;
+    })();
+    if ((serializerOptions === null || serializerOptions === void 0 ? void 0 : serializerOptions.outputMode) !== 'static') {
+      return defaultSerializer(...props);
+    }
+
+    // Mutate the serializer options with the parsed options.
+    options.serializerOptions = {
+      ...options.serializerOptions,
+      ...serializerOptions
     };
-<<<<<<< HEAD
-}
-function createSerializerFromSerialProcessors(config, processors, originalSerializer) {
-    const finalSerializer = getDefaultSerializer(config, originalSerializer);
-    return (...props) => {
-        for (const processor of processors) {
-            if (processor) {
-                props = processor(...props);
-            }
-        }
-        return finalSerializer(...props);
-    };
-=======
     const assets = await (0, _serializeChunks().graphToSerialAssetsAsync)(config, {
       includeSourceMaps: !!serializerOptions.includeSourceMaps,
       includeBytecode: !!serializerOptions.includeBytecode,
@@ -376,6 +256,5 @@
     }
     return finalSerializer(...props);
   };
->>>>>>> eb3406cc
-}
-exports.createSerializerFromSerialProcessors = createSerializerFromSerialProcessors;+}
+//# sourceMappingURL=withExpoSerializers.js.map