import assert from 'assert';
import { Writable } from 'stream';

import { microBundle, projectRoot } from '../fork/__tests__/mini-metro';
import {
  SerialAsset,
  SerializerConfigOptions,
  SerializerPlugin,
  createSerializerFromSerialProcessors,
  withSerializerPlugins,
} from '../withExpoSerializers';
// const register = require('react-server-dom-webpack/node-register');
// register();

describe(withSerializerPlugins, () => {
  it(`executes in the expected order`, async () => {
    const customSerializer = jest.fn();

    const customProcessor = jest.fn((...res) => res);

    const config = withSerializerPlugins(
      {
        serializer: {
          customSerializer,
        },
      },
      [customProcessor as any]
    );

    const options = {
      sourceUrl: 'https://localhost:8081/index.bundle?platform=ios&dev=true&minify=false',
    };
    // @ts-expect-error
    await config.serializer.customSerializer('a', 'b', 'c', options);

    expect(customProcessor).toBeCalledWith('a', 'b', 'c', options);
    expect(customSerializer).toBeCalledWith('a', 'b', 'c', options);
  });
});

jest.mock('../exportHermes', () => {
  return {
    buildHermesBundleAsync: jest.fn(({ code, map }) => ({
      hbc: code,
      sourcemap: map,
    })),
  };
});

describe('serializes', () => {
  // General helper to reduce boilerplate
  async function serializeTo(
    options: Partial<Parameters<typeof microBundle>[0]>,
    processors: SerializerPlugin[] = [],
    configOptions: SerializerConfigOptions = {}
  ) {
    const serializer = createSerializerFromSerialProcessors(
      {
        projectRoot,
      },
      processors,
      null, // originalSerializer
      configOptions
    );

    const fs = {
      'index.js': `
        console.log("hello");
      `,
    };
    const output = (await serializer(
      ...microBundle({
        fs,
        ...options,
      })
    )) as any;
    if (options.options?.output === 'static') {
      assert('artifacts' in output && Array.isArray(output.artifacts));
      return output.artifacts as SerialAsset[];
    } else {
      return output;
    }
  }

<<<<<<< HEAD
  // Serialize to a split bundle
  async function serializeSplitAsync(
    fs: Record<string, string>,
    { sourceUrl, preModulesFs }: { sourceUrl?: string; preModulesFs?: Record<string, string> } = {}
  ) {
    return await serializeTo({
      fs,
      options: { platform: 'web', dev: false, output: 'static', sourceUrl },
      preModulesFs,
=======
  describe('plugin callbacks', () => {
    it(`runs plugin with static output`, async () => {
      let didPluginRun = false;
      const unstablePlugin = ({ premodules }) => {
        didPluginRun = true;
        return premodules;
      };

      await serializeTo(
        {
          options: {
            dev: false,
            platform: 'ios',
            hermes: false,
            // Source maps must be enabled otherwise the feature is disabled.
            sourceMaps: true,
            output: 'static',
          },
        },
        [], // processors
        { unstable_beforeAssetSerializationPlugins: [unstablePlugin] }
      );

      expect(didPluginRun).toBe(true);
>>>>>>> eb3406cc
    });
    it(`runs plugin with non-static output`, async () => {
      let didPluginRun = false;
      const unstablePlugin = ({ premodules }) => {
        didPluginRun = true;
        return premodules;
      };

      await serializeTo(
        {
          options: {
            dev: false,
            platform: 'ios',
            hermes: false,
            // Source maps must be enabled otherwise the feature is disabled.
            sourceMaps: true,
            output: undefined, // non static output
          },
        },
        [], // processors
        { unstable_beforeAssetSerializationPlugins: [unstablePlugin] }
      );

      expect(didPluginRun).toBe(true);
    });
  });

  /*   describe('debugId', () => {
    describe('legacy serializer', () => {
      it(`serializes with debugId annotation`, async () => {
        const artifacts = await serializeTo({
          options: {
            dev: false,
            platform: 'ios',
            hermes: false,
            // Source maps must be enabled otherwise the feature is disabled.
            sourceMaps: true,
          },
        });

        if (typeof artifacts === 'string') {
          throw new Error('wrong type');
        }

        // Ensure no directive to include them is added.
        expect(artifacts.code).toMatch(
          /\/\/# sourceMappingURL=https:\/\/localhost:8081\/indedx\.bundle\?dev=false/
        );
        // Debug ID annotation is included at the end.
        expect(artifacts.code).toMatch(/\/\/# debugId=6f769d4c-1534-40a6-adc8-eaeb61664424/);

        // Test that the debugId is added to the source map and matches the annotation.
        const debugId = '6f769d4c-1534-40a6-adc8-eaeb61664424';
        expect(artifacts.code).toContain(debugId);

        expect(JSON.parse(artifacts.map)).toEqual(
          expect.objectContaining({
            debugId,
          })
        );
      });

      it(`skips debugId annotation if inline source maps are enabled`, async () => {
        const artifacts = await serializeTo({
          options: {
            dev: false,
            platform: 'android',
            hermes: false,
            // Inline source maps will disable the feature.
            inlineSourceMaps: true,
          },
        });
        if (typeof artifacts === 'string') {
          throw new Error('wrong type');
        }

        // Ensure no directive to include them is added.
        expect(artifacts.code).toMatch(/\/\/# sourceMappingURL=data:application/);
        // Debug ID annotation is NOT included at the end.
        expect(artifacts.map).not.toMatch(/\/\/# debugId=/);
      });
    });

    it(`serializes with debugId annotation`, async () => {
      const artifacts = await serializeTo({
        options: {
          dev: false,
          platform: 'web',
          hermes: false,
          output: 'static',

          // Source maps must be enabled otherwise the feature is disabled.
          sourceMaps: true,
        },
      });

      const filenames = artifacts.map(({ filename }) => filename);

      expect(filenames).toEqual([
        expect.stringMatching(/_expo\/static\/js\/web\/index-[\w\d]+\.js/),
        expect.stringMatching(/_expo\/static\/js\/web\/index-[\w\d]+\.js\.map/),
      ]);

      // Ensure no directive to include them is added.
      expect(artifacts[0].source).toMatch(
        /\/\/# sourceMappingURL=\/_expo\/static\/js\/web\/index-[\w\d]{32}\.js\.map/
      );
      // Debug ID annotation is included at the end.
      expect(artifacts[0].source).toMatch(/\/\/# debugId=431b98e2-c997-4975-a3d9-2987710abd44/);

      // Test that the debugId is added to the source map and matches the annotation.
      const debugId = '431b98e2-c997-4975-a3d9-2987710abd44';
      expect(artifacts[0].source).toContain(debugId);

      const mapArtifact = artifacts.find(({ filename }) =>
        filename.endsWith('.map')
      ) as SerialAsset;

      expect(JSON.parse(mapArtifact.source)).toEqual(
        expect.objectContaining({
          debugId,
        })
      );
    });

    it(`serializes with debugId annotation and (mock) hermes generation`, async () => {
      const artifacts = await serializeTo({
        options: {
          dev: false,
          platform: 'ios',
          hermes: true,
          output: 'static',
          // Source maps must be enabled otherwise the feature is disabled.
          sourceMaps: true,
        },
      });

      const filenames = artifacts.map(({ filename }) => filename);

      expect(filenames).toEqual([
        expect.stringMatching(/_expo\/static\/js\/ios\/index-[\w\d]+\.hbc/),
        expect.stringMatching(/_expo\/static\/js\/ios\/index-[\w\d]+\.hbc\.map/),
      ]);

      // Ensure no directive to include them is added.
      expect(artifacts[0].source).toMatch(
        /\/\/# sourceMappingURL=https:\/\/localhost:8081\/_expo\/static\/js\/ios\/index-[\w\d]{32}\.hbc\.map/
      );
      // Debug ID annotation is included at the end.
      expect(artifacts[0].source).toMatch(/\/\/# debugId=431b98e2-c997-4975-a3d9-2987710abd44/);

      // Test that the debugId is added to the source map and matches the annotation.
      const debugId = '431b98e2-c997-4975-a3d9-2987710abd44';
      expect(artifacts[0].source).toContain(debugId);

      const mapArtifact = artifacts.find(({ filename }) =>
        filename.endsWith('.hbc.map')
      ) as SerialAsset;

      expect(JSON.parse(mapArtifact.source)).toEqual(
        expect.objectContaining({
          debugId,
        })
      );
    });

    it(`skips debugId annotation if inline source maps are enabled`, async () => {
      const artifacts = await serializeTo({
        options: {
          dev: false,
          platform: 'web',
          hermes: false,
          output: 'static',
          // Inline source maps will disable the feature.
          inlineSourceMaps: true,
        },
      });

      const filenames = artifacts.map(({ filename }) => filename);

      expect(filenames).toEqual([
        expect.stringMatching(/_expo\/static\/js\/web\/index-[\w\d]+\.js/),
      ]);

      // Ensure no directive to include them is added.
      expect(artifacts[0].source).toMatch(/\/\/# sourceMappingURL=data:application/);
      // Debug ID annotation is NOT included at the end.
      expect(artifacts[0].source).not.toMatch(/\/\/# debugId=/);
    });
  });

  describe('server components', () => {
    it(`collects client references`, async () => {
      const artifacts = await serializeSplitAsync(
        {
          'index.js': `
          import "./.expo/metro/react-client-manifest.js"

          import {Foo, Bar} from './foo'
          import Baz from './baz'
        `,
          'foo.js': `
          "use client"
          
          export function Foo() {}
          export const Bar = {}
        `,
          'baz.js': `
          "use client"

          export default function Foo() {}
        `,
        },
        {
          sourceUrl: 'https://localhost:8081/index.bundle?platform=ios&dev=true&minify=false',
          preModulesFs: {
            '.expo/metro/react-client-manifest.js': `global.$$expo_rsc_manifest = {}`,
          },
        }
      );

      // expect(artifacts.map((art) => art.filename)).toMatchInlineSnapshot(`
      //   [
      //     "_expo/static/js/web/index-f0606e9a7a39437c8958b4d8e3e9ff34.js",
      //   ]
      // `);

      expect(artifacts[0].source).toMatch(/\/\* registered \*\//);

      const rscArtifact = artifacts.find((art) =>
        art.filename.includes('react-client-manifest.js')
      );

      const manifest = JSON.parse(rscArtifact.source);

      // NOTE: This is our only sanity check for the client manifest.
      expect(manifest).toEqual({
        '/baz.js#default': {
          chunks: ['TODO-PRODUCTION-CHUNK-NAMES'],
          id: '/baz.js',
          name: 'default',
        },
        '/foo.js#Bar': { chunks: ['TODO-PRODUCTION-CHUNK-NAMES'], id: '/foo.js', name: 'Bar' },
        '/foo.js#Foo': { chunks: ['TODO-PRODUCTION-CHUNK-NAMES'], id: '/foo.js', name: 'Foo' },
      });

      // renderFlight();

      artifacts.forEach((artifact) => {
        // Ensure we aren't performing the server transform.
        // TODO: idk, i'm just guessing.
        expect(artifact.source).not.toMatch(/\$\$typeof: "react\.client\.reference",/);
      });
    });

    it(`creates server renderer`, async () => {
      const artifacts = await serializeSplitAsync(
        {
          'index.js': `
          import "./.expo/metro/react-client-manifest.js"

          import {Foo, Bar} from './foo'
          import Baz from './baz'


          // const { renderToPipeableStream } = require('react-server-dom-webpack/server.node');
          export function render() {

          }
        `,
          'foo.js': `
          "use client"
          
          export function Foo() {}
          export const Bar = {}
        `,
          'baz.js': `
          "use client"

          export default function Foo() {}
        `,
        },
        {
          sourceUrl: 'https://localhost:8081/index.bundle?platform=ios&dev=true&minify=false',
          preModulesFs: {
            '.expo/metro/react-client-manifest.js': `global.$$expo_rsc_manifest = {}`,
          },
        }
      );

      // expect(artifacts.map((art) => art.filename)).toMatchInlineSnapshot(`
      //   [
      //     "_expo/static/js/web/index-f0606e9a7a39437c8958b4d8e3e9ff34.js",
      //   ]
      // `);

      expect(artifacts[0].source).toMatch(/\/\* registered \*\//);

      const rscArtifact = artifacts.find((art) =>
        art.filename.includes('react-client-manifest.js')
      );

      const manifest = JSON.parse(rscArtifact.source);

      // NOTE: This is our only sanity check for the client manifest.
      expect(manifest).toEqual({
        '/baz.js#default': {
          chunks: ['TODO-PRODUCTION-CHUNK-NAMES'],
          id: '/baz.js',
          name: 'default',
        },
        '/foo.js#Bar': { chunks: ['TODO-PRODUCTION-CHUNK-NAMES'], id: '/foo.js', name: 'Bar' },
        '/foo.js#Foo': { chunks: ['TODO-PRODUCTION-CHUNK-NAMES'], id: '/foo.js', name: 'Foo' },
      });

      // renderFlight();

      artifacts.forEach((artifact) => {
        // Ensure we aren't performing the server transform.
        // TODO: idk, i'm just guessing.
        expect(artifact.source).not.toMatch(/\$\$typeof: "react\.client\.reference",/);
      });
    });

    // RSC reference chart:
    // https://github.com/facebook/react/blob/b8be034f07e1abc59863742063f5baeff20e33fe/packages/react-server/src/ReactFlightServer.js#L650-L704
  });

  describe('source maps', () => {
    it(`serializes with source maps disabled in production using classic serializer`, async () => {
      for (const platform of ['web', 'ios']) {
        const bundle = await serializeTo({
          options: {
            dev: false,
            platform,
            hermes: false,
            // output: 'static',
            sourceMaps: false,
          },
        });

        // Ensure no directive to include them is added.
        expect(bundle.code).not.toMatch(/\/\/# sourceMappingURL=/);
      }
    });
    it(`serializes with source maps disabled in production for web`, async () => {
      const artifacts = await serializeTo({
        options: {
          dev: false,
          platform: 'web',
          hermes: false,
          output: 'static',
          sourceMaps: false,
        },
      });

      // Ensure no source maps exist
      expect(artifacts.map(({ filename }) => filename)).toEqual([
        expect.stringMatching(/_expo\/static\/js\/web\/index-[\w\d]+\.js/),
      ]);

      // Ensure no directive to include them is added.
      expect(artifacts[0].source).not.toMatch(/\/\/# sourceMappingURL=/);
    });

    it(`serializes with adjusted hbc source maps in production`, async () => {
      const artifacts = await serializeTo({
        options: {
          dev: false,
          platform: 'ios',
          hermes: true,
          output: 'static',
          sourceMaps: true,
        },
      });

      // Ensure the assets both use the .hbc extension
      expect(artifacts.map(({ filename }) => filename)).toEqual([
        expect.stringMatching(/_expo\/static\/js\/ios\/index-[\w\d]+\.hbc/),
        expect.stringMatching(/_expo\/static\/js\/ios\/index-[\w\d]+\.hbc\.map/),
      ]);

      // Ensure the annotation is included and uses the .hbc.map. We make this modification as
      // a string before passing to Hermes.
      expect(artifacts[0].source).toMatch(
        /\/\/# sourceMappingURL=https:\/\/localhost:8081\/_expo\/static\/js\/ios\/index-[\w\d]+\.hbc\.map/
      );
    });
    it(`serializes with relative base url in production`, async () => {
      const artifacts = await serializeTo({
        options: {
          dev: false,
          platform: 'ios',
          hermes: false,
          output: 'static',
          sourceMaps: true,
          baseUrl: '/subdomain/',
        },
      });

      // Ensure the assets both use the .hbc extension
      expect(artifacts.map(({ filename }) => filename)).toEqual([
        expect.stringMatching(/_expo\/static\/js\/ios\/index-[\w\d]+\.js/),
        expect.stringMatching(/_expo\/static\/js\/ios\/index-[\w\d]+\.js\.map/),
      ]);

      // Ensure the source uses the relative base URL in production to fetch maps from a non-standard hosting location.
      expect(artifacts[0].source).toMatch(
        /\/\/# sourceMappingURL=https:\/\/localhost:8081\/subdomain\/_expo\/static\/js\/ios\/index-[\w\d]+\.js\.map/
      );
    });
    it(`serializes source maps in production for web`, async () => {
      const artifacts = await serializeTo({
        options: {
          dev: false,
          platform: 'web',
          hermes: false,
          output: 'static',
          sourceMaps: true,
        },
      });

      // Ensure the assets both use the .hbc extension
      expect(artifacts.map(({ filename }) => filename)).toEqual([
        expect.stringMatching(/_expo\/static\/js\/web\/index-[\w\d]+\.js/),
        expect.stringMatching(/_expo\/static\/js\/web\/index-[\w\d]+\.js\.map/),
      ]);

      // Ensure the source uses the relative base URL in production to fetch maps from a non-standard hosting location.
      expect(artifacts[0].source).toMatch(
        /\/\/# sourceMappingURL=\/_expo\/static\/js\/web\/index-[\w\d]+\.js\.map/
      );
    });

    it(`serializes with relative base url in production for web`, async () => {
      const artifacts = await serializeTo({
        options: {
          dev: false,
          platform: 'web',
          hermes: false,
          output: 'static',
          sourceMaps: true,
          baseUrl: '/subdomain/',
        },
      });

      // Ensure the assets both use the .hbc extension
      expect(artifacts.map(({ filename }) => filename)).toEqual([
        expect.stringMatching(/_expo\/static\/js\/web\/index-[\w\d]+\.js/),
        expect.stringMatching(/_expo\/static\/js\/web\/index-[\w\d]+\.js\.map/),
      ]);

      // Ensure the source uses the relative base URL in production to fetch maps from a non-standard hosting location.
      expect(artifacts[0].source).toMatch(
        /\/\/# sourceMappingURL=\/subdomain\/_expo\/static\/js\/web\/index-[\w\d]+\.js\.map/
      );
    });

    it(`serializes with absolute base url in production`, async () => {
      const artifacts = await serializeTo({
        options: {
          dev: false,
          platform: 'ios',
          hermes: false,
          output: 'static',
          sourceMaps: true,
          baseUrl: 'https://evanbacon.dev',
        },
      });

      // Ensure the assets both use the .hbc extension
      expect(artifacts.map(({ filename }) => filename)).toEqual([
        expect.stringMatching(/_expo\/static\/js\/ios\/index-[\w\d]+\.js/),
        expect.stringMatching(/_expo\/static\/js\/ios\/index-[\w\d]+\.js\.map/),
      ]);

      // Ensure the source uses the absolute base URL in production to fetch maps from a non-standard hosting location.
      expect(artifacts[0].source).toMatch(
        /\/\/# sourceMappingURL=https:\/\/evanbacon\.dev\/_expo\/static\/js\/ios\/index-[\w\d]+\.js\.map/
      );
    });

    it(`serializes with absolute base url in production for web`, async () => {
      const artifacts = await serializeTo({
        options: {
          dev: false,
          platform: 'web',
          hermes: false,
          output: 'static',
          sourceMaps: true,
          baseUrl: 'https://evanbacon.dev',
        },
      });

      // Ensure the assets both use the .hbc extension
      expect(artifacts.map(({ filename }) => filename)).toEqual([
        expect.stringMatching(/_expo\/static\/js\/web\/index-[\w\d]+\.js/),
        expect.stringMatching(/_expo\/static\/js\/web\/index-[\w\d]+\.js\.map/),
      ]);

      // Ensure the source uses the absolute base URL in production to fetch maps from a non-standard hosting location.
      expect(artifacts[0].source).toMatch(
        /\/\/# sourceMappingURL=https:\/\/evanbacon\.dev\/_expo\/static\/js\/web\/index-[\w\d]+\.js\.map/
      );
    });

    it(`does not use hbc or adjusted source map URL in development`, async () => {
      const artifacts = await serializeTo({
        options: {
          dev: true,
          platform: 'ios',
          hermes: true,
          output: 'static',
          sourceMaps: true,
        },
      });

      expect(artifacts.map(({ filename }) => filename)).toEqual([
        expect.stringMatching(/\/app\/index\.js/),
        expect.stringMatching(/\/app\/index\.js\.map/),
      ]);

      // Ensure the absolute dev URL is being used.
      expect(artifacts[0].source).toMatch(
        `//# sourceMappingURL=https://localhost:8081/indedx.bundle?dev=false`
      );
    });
  });

  it(`passes sanity`, async () => {
    const serializer = createSerializerFromSerialProcessors(
      {
        projectRoot,
      },
      [],
      null // originalSerializer
    );

    const fs = {
      'index.js': `
        import { foo } from './foo';
        console.log(foo);
      `,
      'foo.js': `
        export const foo = 'foo';
      `,
    };

    expect((await serializer(...microBundle({ fs }))).code).toMatchInlineSnapshot(`
      "__d(function (global, _$$_REQUIRE, _$$_IMPORT_DEFAULT, _$$_IMPORT_ALL, module, exports, dependencyMap) {
        var foo = _$$_REQUIRE(dependencyMap[0], "./foo").foo;
        console.log(foo);
      },"/app/index.js",["/app/foo.js"],"index.js");
      __d(function (global, _$$_REQUIRE, _$$_IMPORT_DEFAULT, _$$_IMPORT_ALL, module, exports, dependencyMap) {
        Object.defineProperty(exports, '__esModule', {
          value: true
        });
        const foo = 'foo';
        exports.foo = foo;
      },"/app/foo.js",[],"foo.js");
      TEST_RUN_MODULE("/app/index.js");"
    `);
  });

  it(`bundles basic development native using string output`, async () => {
    const str = await serializeTo({
      options: {
        dev: true,
        hot: true,
        platform: 'ios',
        hermes: false,
        sourceMaps: false,
      },
    });
    expect(typeof str).toBe('string');
    // Ensure the module is run.
    expect(str).toMatch(/TEST_RUN_MODULE\("\/app\/index\.js"\);/);
  });
  it(`bundles basic production native using object output`, async () => {
    const bundle = await serializeTo({
      options: {
        dev: false,
        platform: 'ios',
        hermes: false,
        sourceMaps: false,
      },
    });
    expect(typeof bundle).toBe('object');
    // Ensure the module is run.
    expect(bundle.code).toMatch(/TEST_RUN_MODULE\("\/app\/index\.js"\);/);
  });

  // This is how most people will be bundling for production.
  it(`bundles basic production native with async imports`, async () => {
    const bundle = await serializeTo({
      fs: {
        'index.js': `
          import('./foo')          
        `,
        'foo.js': `
          export const foo = 'foo';
        `,
      },
      options: {
        dev: false,
        platform: 'ios',
        hermes: false,
        sourceMaps: false,
      },
    });
    expect(typeof bundle).toBe('object');
    // Ensure the module is run.
    expect(bundle.code).toMatch(/TEST_RUN_MODULE\("\/app\/index\.js"\);/);
    expect(bundle.code).toMatch(/expo-mock\/async-require/);
    expect(bundle.map).toMatch(/debugId/);
  });

  it(`bundle splits an async import`, async () => {
    const artifacts = await serializeSplitAsync({
      'index.js': `
          import('./foo')
        `,
      'foo.js': `
          export const foo = 'foo';
        `,
    });

    expect(artifacts.map((art) => art.filename)).toMatchInlineSnapshot(`
      [
        "_expo/static/js/web/index-f0606e9a7a39437c8958b4d8e3e9ff34.js",
        "_expo/static/js/web/foo-c054379d08b2cfa157d6fc1caa8f4802.js",
      ]
    `);

    expect(artifacts).toMatchInlineSnapshot(`
      [
        {
          "filename": "_expo/static/js/web/index-f0606e9a7a39437c8958b4d8e3e9ff34.js",
          "metadata": {
            "isAsync": false,
            "modulePaths": [
              "/app/index.js",
            ],
            "requires": [],
          },
          "originFilename": "index.js",
          "source": "__d(function (global, _$$_REQUIRE, _$$_IMPORT_DEFAULT, _$$_IMPORT_ALL, module, exports, dependencyMap) {
        _$$_REQUIRE(dependencyMap[1], "expo-mock/async-require")(dependencyMap[0], dependencyMap.paths, "./foo");
      },"/app/index.js",{"0":"/app/foo.js","1":"/app/node_modules/expo-mock/async-require/index.js","paths":{"/app/foo.js":"/_expo/static/js/web/foo-c054379d08b2cfa157d6fc1caa8f4802.js"}});
      TEST_RUN_MODULE("/app/index.js");",
          "type": "js",
        },
        {
          "filename": "_expo/static/js/web/foo-c054379d08b2cfa157d6fc1caa8f4802.js",
          "metadata": {
            "isAsync": true,
            "modulePaths": [
              "/app/foo.js",
            ],
            "requires": [],
          },
          "originFilename": "foo.js",
          "source": "__d(function (global, _$$_REQUIRE, _$$_IMPORT_DEFAULT, _$$_IMPORT_ALL, module, exports, dependencyMap) {
        Object.defineProperty(exports, '__esModule', {
          value: true
        });
        const foo = 'foo';
        exports.foo = foo;
      },"/app/foo.js",[]);",
          "type": "js",
        },
      ]
    `);

    // Split bundle
    expect(artifacts.length).toBe(2);
    expect(artifacts[1].metadata).toEqual({
      isAsync: true,
      modulePaths: ['/app/foo.js'],
      requires: [],
    });
  });

  it(`bundle splits an async import with parentheses in the name`, async () => {
    const artifacts = await serializeSplitAsync({
      'index.js': `
          import('./(foo)/index.js')
          import('./[foo].js')
          import('./{foo}.js')
          import('./+foo.js')
        `,
      '[foo].js': '//',
      '{foo}.js': '//',
      '+foo.js': '//',
      '(foo)/index.js': `
          export const foo = 'foo';
        `,
    });

    expect(artifacts.map((art) => art.filename)).toEqual([
      '_expo/static/js/web/index-7dc6e73b19cad01f360b7d820c351f6c.js',
      '_expo/static/js/web/index-c054379d08b2cfa157d6fc1caa8f4802.js',
      '_expo/static/js/web/[foo]-8da94e949dff8f4bf13e6e6c77d68d3f.js',
      '_expo/static/js/web/{foo}-8da94e949dff8f4bf13e6e6c77d68d3f.js',
      '_expo/static/js/web/+foo-8da94e949dff8f4bf13e6e6c77d68d3f.js',
    ]);

    // Split bundle
    expect(artifacts.length).toBe(5);
    expect(artifacts[1].metadata).toEqual({
      isAsync: true,
      modulePaths: ['/app/(foo)/index.js'],
      requires: [],
    });
  });

  it(`imports async bundles in second module`, async () => {
    const artifacts = await serializeSplitAsync({
      'index.js': `
          import "./two"
        `,
      'two.js': `
          import('./foo')
        `,
      'foo.js': `
          export const foo = 'foo';
        `,
    });

    expect(artifacts.map((art) => art.filename)).toMatchInlineSnapshot(`
      [
        "_expo/static/js/web/index-b0f278bb5fc494c16eecc93bd05c55c6.js",
        "_expo/static/js/web/foo-c054379d08b2cfa157d6fc1caa8f4802.js",
      ]
    `);

    expect(artifacts).toMatchInlineSnapshot(`
      [
        {
          "filename": "_expo/static/js/web/index-b0f278bb5fc494c16eecc93bd05c55c6.js",
          "metadata": {
            "isAsync": false,
            "modulePaths": [
              "/app/index.js",
              "/app/two.js",
            ],
            "requires": [],
          },
          "originFilename": "index.js",
          "source": "__d(function (global, _$$_REQUIRE, _$$_IMPORT_DEFAULT, _$$_IMPORT_ALL, module, exports, dependencyMap) {
        _$$_REQUIRE(dependencyMap[0], "./two");
      },"/app/index.js",["/app/two.js"]);
      __d(function (global, _$$_REQUIRE, _$$_IMPORT_DEFAULT, _$$_IMPORT_ALL, module, exports, dependencyMap) {
        _$$_REQUIRE(dependencyMap[1], "expo-mock/async-require")(dependencyMap[0], dependencyMap.paths, "./foo");
      },"/app/two.js",{"0":"/app/foo.js","1":"/app/node_modules/expo-mock/async-require/index.js","paths":{"/app/foo.js":"/_expo/static/js/web/foo-c054379d08b2cfa157d6fc1caa8f4802.js"}});
      TEST_RUN_MODULE("/app/index.js");",
          "type": "js",
        },
        {
          "filename": "_expo/static/js/web/foo-c054379d08b2cfa157d6fc1caa8f4802.js",
          "metadata": {
            "isAsync": true,
            "modulePaths": [
              "/app/foo.js",
            ],
            "requires": [],
          },
          "originFilename": "foo.js",
          "source": "__d(function (global, _$$_REQUIRE, _$$_IMPORT_DEFAULT, _$$_IMPORT_ALL, module, exports, dependencyMap) {
        Object.defineProperty(exports, '__esModule', {
          value: true
        });
        const foo = 'foo';
        exports.foo = foo;
      },"/app/foo.js",[]);",
          "type": "js",
        },
      ]
    `);

    // Split bundle
    expect(artifacts.length).toBe(2);
    expect(artifacts[1].metadata).toEqual({
      isAsync: true,
      modulePaths: ['/app/foo.js'],
      requires: [],
    });
  });

  // NOTE: This has been disabled pending a shared runtime chunk.
  it(`dedupes shared module in async imports`, async () => {
    const artifacts = await serializeSplitAsync({
      'index.js': `
          import('./math');
          import('./shapes');
        `,
      'math.js': `
        import './colors';
          export const add = 'add';
        `,
      'shapes.js': `
      import './colors';
          export const square = 'square';
        `,
      'colors.js': `
          export const orange = 'orange';
        `,
    });

    expect(artifacts.map((art) => art.filename)).toMatchInlineSnapshot(`
      [
        "_expo/static/js/web/index-bd9fb82a51c035b74188cf502f39f808.js",
        "_expo/static/js/web/math-b278c4815cd8b12f59e193dbc2a4d19b.js",
        "_expo/static/js/web/shapes-405334a7946b0b9fb76331cda92fa85a.js",
      ]
    `);

    expect(artifacts).toMatchInlineSnapshot(`
      [
        {
          "filename": "_expo/static/js/web/index-bd9fb82a51c035b74188cf502f39f808.js",
          "metadata": {
            "isAsync": false,
            "modulePaths": [
              "/app/index.js",
              "/app/colors.js",
            ],
            "requires": [],
          },
          "originFilename": "index.js",
          "source": "__d(function (global, _$$_REQUIRE, _$$_IMPORT_DEFAULT, _$$_IMPORT_ALL, module, exports, dependencyMap) {
        _$$_REQUIRE(dependencyMap[1], "expo-mock/async-require")(dependencyMap[0], dependencyMap.paths, "./math");
        _$$_REQUIRE(dependencyMap[1], "expo-mock/async-require")(dependencyMap[2], dependencyMap.paths, "./shapes");
      },"/app/index.js",{"0":"/app/math.js","1":"/app/node_modules/expo-mock/async-require/index.js","2":"/app/shapes.js","paths":{"/app/math.js":"/_expo/static/js/web/math-b278c4815cd8b12f59e193dbc2a4d19b.js","/app/shapes.js":"/_expo/static/js/web/shapes-405334a7946b0b9fb76331cda92fa85a.js"}});
      __d(function (global, _$$_REQUIRE, _$$_IMPORT_DEFAULT, _$$_IMPORT_ALL, module, exports, dependencyMap) {
        Object.defineProperty(exports, '__esModule', {
          value: true
        });
        const orange = 'orange';
        exports.orange = orange;
      },"/app/colors.js",[]);
      TEST_RUN_MODULE("/app/index.js");",
          "type": "js",
        },
        {
          "filename": "_expo/static/js/web/math-b278c4815cd8b12f59e193dbc2a4d19b.js",
          "metadata": {
            "isAsync": true,
            "modulePaths": [
              "/app/math.js",
            ],
            "requires": [],
          },
          "originFilename": "math.js",
          "source": "__d(function (global, _$$_REQUIRE, _$$_IMPORT_DEFAULT, _$$_IMPORT_ALL, module, exports, dependencyMap) {
        Object.defineProperty(exports, '__esModule', {
          value: true
        });
        _$$_REQUIRE(dependencyMap[0], "./colors");
        const add = 'add';
        exports.add = add;
      },"/app/math.js",["/app/colors.js"]);",
          "type": "js",
        },
        {
          "filename": "_expo/static/js/web/shapes-405334a7946b0b9fb76331cda92fa85a.js",
          "metadata": {
            "isAsync": true,
            "modulePaths": [
              "/app/shapes.js",
            ],
            "requires": [],
          },
          "originFilename": "shapes.js",
          "source": "__d(function (global, _$$_REQUIRE, _$$_IMPORT_DEFAULT, _$$_IMPORT_ALL, module, exports, dependencyMap) {
        Object.defineProperty(exports, '__esModule', {
          value: true
        });
        _$$_REQUIRE(dependencyMap[0], "./colors");
        const square = 'square';
        exports.square = square;
      },"/app/shapes.js",["/app/colors.js"]);",
          "type": "js",
        },
      ]
    `);

    // Split bundle
<<<<<<< HEAD
    expect(artifacts.length).toBe(4);
    expect(artifacts[1].metadata).toEqual({ isAsync: true, requires: [] });
    expect(artifacts[2].metadata).toEqual({ isAsync: true, requires: [] });

    // The shared sync import is deduped and added to a common chunk.
    // This will be loaded in the index.html before the other bundles.
    expect(artifacts[3].filename).toEqual(
      expect.stringMatching(/_expo\/static\/js\/web\/colors-.*\.js/)
    );
    expect(artifacts[3].metadata).toEqual({ isAsync: false, requires: [] });
    // Ensure the dedupe chunk isn't run, just loaded.
    expect(artifacts[3].source).not.toMatch(/TEST_RUN_MODULE/);
  });
});

const { renderToPipeableStream } = require('react-server-dom-webpack/server.node');

async function renderFlight(component: React.ReactNode, moduleMap: any) {
  const rsc = renderToPipeableStream(component, moduleMap);

  const rscStream = new ReadableStream({
    start(controller) {
      rsc.pipe(
        new Writable({
          write(chunk, encoding, callback) {
            controller.enqueue(chunk);
            callback();
          },
          destroy(error, callback) {
            if (error) {
              controller.error(error);
            } else {
              controller.close();
            }
            callback(error);
          },
        })
      );
    },
  });

  const res = await rscStream.getReader().read();
  return res.value.toString().trim();
}
=======
    expect(artifacts.length).toBe(3);
    expect(artifacts[1].metadata).toEqual({
      isAsync: true,
      modulePaths: ['/app/math.js'],
      requires: [],
    });
    expect(artifacts[2].metadata).toEqual({
      isAsync: true,
      modulePaths: ['/app/shapes.js'],
      requires: [],
    });

    // // The shared sync import is deduped and added to a common chunk.
    // // This will be loaded in the index.html before the other bundles.
    // expect(artifacts[3].filename).toEqual(
    //   expect.stringMatching(/_expo\/static\/js\/web\/colors-.*\.js/)
    // );
    // expect(artifacts[3].metadata).toEqual({
    //   isAsync: false,
    //   modulePaths: ['/app/colors.js'],
    //   requires: [],
    // });
    // // Ensure the dedupe chunk isn't run, just loaded.
    // expect(artifacts[3].source).not.toMatch(/TEST_RUN_MODULE/);
  }); */
});
>>>>>>> eb3406cc
<|MERGE_RESOLUTION|>--- conflicted
+++ resolved
@@ -82,17 +82,6 @@
     }
   }
 
-<<<<<<< HEAD
-  // Serialize to a split bundle
-  async function serializeSplitAsync(
-    fs: Record<string, string>,
-    { sourceUrl, preModulesFs }: { sourceUrl?: string; preModulesFs?: Record<string, string> } = {}
-  ) {
-    return await serializeTo({
-      fs,
-      options: { platform: 'web', dev: false, output: 'static', sourceUrl },
-      preModulesFs,
-=======
   describe('plugin callbacks', () => {
     it(`runs plugin with static output`, async () => {
       let didPluginRun = false;
@@ -117,7 +106,6 @@
       );
 
       expect(didPluginRun).toBe(true);
->>>>>>> eb3406cc
     });
     it(`runs plugin with non-static output`, async () => {
       let didPluginRun = false;
@@ -1006,52 +994,6 @@
     `);
 
     // Split bundle
-<<<<<<< HEAD
-    expect(artifacts.length).toBe(4);
-    expect(artifacts[1].metadata).toEqual({ isAsync: true, requires: [] });
-    expect(artifacts[2].metadata).toEqual({ isAsync: true, requires: [] });
-
-    // The shared sync import is deduped and added to a common chunk.
-    // This will be loaded in the index.html before the other bundles.
-    expect(artifacts[3].filename).toEqual(
-      expect.stringMatching(/_expo\/static\/js\/web\/colors-.*\.js/)
-    );
-    expect(artifacts[3].metadata).toEqual({ isAsync: false, requires: [] });
-    // Ensure the dedupe chunk isn't run, just loaded.
-    expect(artifacts[3].source).not.toMatch(/TEST_RUN_MODULE/);
-  });
-});
-
-const { renderToPipeableStream } = require('react-server-dom-webpack/server.node');
-
-async function renderFlight(component: React.ReactNode, moduleMap: any) {
-  const rsc = renderToPipeableStream(component, moduleMap);
-
-  const rscStream = new ReadableStream({
-    start(controller) {
-      rsc.pipe(
-        new Writable({
-          write(chunk, encoding, callback) {
-            controller.enqueue(chunk);
-            callback();
-          },
-          destroy(error, callback) {
-            if (error) {
-              controller.error(error);
-            } else {
-              controller.close();
-            }
-            callback(error);
-          },
-        })
-      );
-    },
-  });
-
-  const res = await rscStream.getReader().read();
-  return res.value.toString().trim();
-}
-=======
     expect(artifacts.length).toBe(3);
     expect(artifacts[1].metadata).toEqual({
       isAsync: true,
@@ -1078,4 +1020,33 @@
     // expect(artifacts[3].source).not.toMatch(/TEST_RUN_MODULE/);
   }); */
 });
->>>>>>> eb3406cc
+
+const { renderToPipeableStream } = require('react-server-dom-webpack/server.node');
+
+async function renderFlight(component: React.ReactNode, moduleMap: any) {
+  const rsc = renderToPipeableStream(component, moduleMap);
+
+  const rscStream = new ReadableStream({
+    start(controller) {
+      rsc.pipe(
+        new Writable({
+          write(chunk, encoding, callback) {
+            controller.enqueue(chunk);
+            callback();
+          },
+          destroy(error, callback) {
+            if (error) {
+              controller.error(error);
+            } else {
+              controller.close();
+            }
+            callback(error);
+          },
+        })
+      );
+    },
+  });
+
+  const res = await rscStream.getReader().read();
+  return res.value.toString().trim();
+}