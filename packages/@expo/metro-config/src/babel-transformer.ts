--- conflicted
+++ resolved
@@ -94,15 +94,13 @@
 
     isHMREnabled: options.hot,
 
-<<<<<<< HEAD
     // Used for React Server Components. The naming maps to the resolver property `--conditions=react-server`.
     isReactServer: isCustomTruthy(options.customTransformOptions?.rsc),
     // Provide the project root for accurately reading the Expo config.
     serverRoot: options.serverRoot,
-=======
+
     // Set the standard Babel flag to disable ESM transformations.
     supportsStaticESM: options.experimentalImportSupport,
->>>>>>> eb3406cc
   };
 }
 
