--- conflicted
+++ resolved
@@ -66,6 +66,10 @@
     isNodeModule,
 
     isHMREnabled: options.hot,
+
+    isRSC: isCustomTruthy(options.customTransformOptions?.rsc),
+    // Provide the project root for accurately reading the Expo config.
+    serverRoot: options.serverRoot,
   };
 }
 
@@ -83,46 +87,8 @@
     const babelConfig: TransformOptions = {
       // ES modules require sourceType='module' but OSS may not always want that
       sourceType: 'unambiguous',
-<<<<<<< HEAD
-      ...buildBabelConfig(filename, options, plugins),
-      caller: {
-        name: 'metro',
-        // @ts-expect-error: Custom values passed to the caller.
-        bundler: 'metro',
-        platform: options.platform,
-        // Empower the babel preset to know the env it's bundling for.
-        // Metro automatically updates the cache to account for the custom transform options.
-        isServer: options.customTransformOptions?.environment === 'node',
-
-        isRSC: isCustomTruthy(options.customTransformOptions?.rsc),
-
-        // The base url to make requests from, used for hosting from non-standard locations.
-        baseUrl:
-          typeof options.customTransformOptions?.baseUrl === 'string'
-            ? decodeURI(options.customTransformOptions.baseUrl)
-            : '',
-
-        isDev: options.dev,
-
-        // This value indicates if the user has disabled the feature or not.
-        // Other criteria may still cause the feature to be disabled, but all inputs used are
-        // already considered in the cache key.
-        preserveEnvVars: isCustomTruthy(options.customTransformOptions?.preserveEnvVars)
-          ? true
-          : undefined,
-        // Pass the engine to babel so we can automatically transpile for the correct
-        // target environment.
-        engine: options.customTransformOptions?.engine,
-
-        // Provide the project root for accurately reading the Expo config.
-        projectRoot: options.projectRoot,
-        // Provide the project root for accurately reading the Expo config.
-        serverRoot: options.serverRoot,
-      },
-=======
 
       // The output we want from Babel methods
->>>>>>> ede75a72
       ast: true,
       code: false,
       // NOTE(EvanBacon): We split the parse/transform steps up to accommodate
