import { ConfigAPI, PluginItem, TransformOptions } from '@babel/core';

import {
  getBaseUrl,
  getBundler,
  getInlineEnvVarsEnabled,
  getIsDev,
  getIsFastRefreshEnabled,
  getIsProd,
  getIsServer,
  hasModule,
} from './common';
import { expoInlineManifestPlugin } from './expo-inline-manifest-plugin';
import {
  expoRouterBabelPlugin,
  expoRouterServerComponentClientReferencesPlugin,
} from './expo-router-plugin';
import { expoInlineEnvVars, expoInlineTransformEnvVars } from './inline-env-vars';
import { lazyImports } from './lazyImports';

type BabelPresetExpoPlatformOptions = {
  /** Enable or disable adding the Reanimated plugin by default. @default `true` */
  reanimated?: boolean;
  /** @deprecated Set `jsxRuntime: 'classic'` to disable automatic JSX handling.  */
  useTransformReactJSXExperimental?: boolean;
  /** Change the policy for handling JSX in a file. Passed to `plugin-transform-react-jsx`. @default `'automatic'` */
  jsxRuntime?: 'classic' | 'automatic';
  /** Change the source module ID to use when importing an automatic JSX import. Only applied when `jsxRuntime` is `'automatic'` (default). Passed to `plugin-transform-react-jsx`. @default `'react'` */
  jsxImportSource?: string;

  lazyImports?: boolean;

  disableImportExportTransform?: boolean;

  // Defaults to undefined, set to `true` to disable `@babel/plugin-transform-flow-strip-types`
  disableFlowStripTypesTransform?: boolean;
  // Defaults to undefined, set to `false` to disable `@babel/plugin-transform-runtime`
  enableBabelRuntime?: boolean;
  // Defaults to `'default'`, can also use `'hermes-canary'`
  unstable_transformProfile?: 'default' | 'hermes-stable' | 'hermes-canary';
};

export type BabelPresetExpoOptions = BabelPresetExpoPlatformOptions & {
  /** Web-specific settings. */
  web?: BabelPresetExpoPlatformOptions;
  /** Native-specific settings. */
  native?: BabelPresetExpoPlatformOptions;
};

function getOptions(
  options: BabelPresetExpoOptions,
  platform?: string
): BabelPresetExpoPlatformOptions {
  const tag = platform === 'web' ? 'web' : 'native';

  return {
    ...options,
    ...options[tag],
  };
}

function babelPresetExpo(api: ConfigAPI, options: BabelPresetExpoOptions = {}): TransformOptions {
  const bundler = api.caller(getBundler);
  const isWebpack = bundler === 'webpack';
  let platform = api.caller((caller) => (caller as any)?.platform);
  const engine = api.caller((caller) => (caller as any)?.engine) ?? 'default';
  const isDev = api.caller(getIsDev);
  const isFastRefreshEnabled = api.caller(getIsFastRefreshEnabled);
  const baseUrl = api.caller(getBaseUrl);
<<<<<<< HEAD
  const isServer = api.caller(getIsServer);
=======
  const supportsStaticESM: boolean | undefined = api.caller(
    (caller) => (caller as any)?.supportsStaticESM
  );
>>>>>>> eb3406cc

  // Unlike `isDev`, this will be `true` when the bundler is explicitly set to `production`,
  // i.e. `false` when testing, development, or used with a bundler that doesn't specify the correct inputs.
  const isProduction = api.caller(getIsProd);
  const inlineEnvironmentVariables = api.caller(getInlineEnvVarsEnabled);

  // If the `platform` prop is not defined then this must be a custom config that isn't
  // defining a platform in the babel-loader. Currently this may happen with Next.js + Expo web.
  if (!platform && isWebpack) {
    platform = 'web';
  }

  const platformOptions = getOptions(options, platform);

  if (platformOptions.disableImportExportTransform == null) {
    if (platform === 'web') {
      // Only disable import/export transform when Webpack is used because
      // Metro does not support tree-shaking.
      platformOptions.disableImportExportTransform = supportsStaticESM ?? isWebpack;
    } else {
      platformOptions.disableImportExportTransform = supportsStaticESM ?? false;
    }
  }

  if (platformOptions.unstable_transformProfile == null) {
    platformOptions.unstable_transformProfile = engine === 'hermes' ? 'hermes-stable' : 'default';
  }

  // Note that if `options.lazyImports` is not set (i.e., `null` or `undefined`),
  // `@react-native/babel-preset` will handle it.
  const lazyImportsOption = platformOptions?.lazyImports;

  const extraPlugins: PluginItem[] = [];

  if (engine !== 'hermes') {
    // `@react-native/babel-preset` configures this plugin with `{ loose: true }`, which breaks all
    // getters and setters in spread objects. We need to add this plugin ourself without that option.
    // @see https://github.com/expo/expo/pull/11960#issuecomment-887796455
    extraPlugins.push([
      require.resolve('@babel/plugin-transform-object-rest-spread'),
      { loose: false },
    ]);
  } else {
    // This is added back on hermes to ensure the react-jsx-dev plugin (`@babel/preset-react`) works as expected when
    // JSX is used in a function body. This is technically not required in production, but we
    // should retain the same behavior since it's hard to debug the differences.
    extraPlugins.push(require('@babel/plugin-transform-parameters'));
  }

  if (isProduction && hasModule('metro-transform-plugins')) {
    // Metro applies this plugin too but it does it after the imports have been transformed which breaks
    // the plugin. Here, we'll apply it before the commonjs transform, in production, to ensure `Platform.OS`
    // is replaced with a string literal and `__DEV__` is converted to a boolean.
    // Applying early also means that web can be transformed before the `react-native-web` transform mutates the import.
    extraPlugins.push([
      require('metro-transform-plugins/src/inline-plugin.js'),
      {
        dev: isDev,
        inlinePlatform: true,
        platform,
      },
    ]);
  }

  if (platformOptions.useTransformReactJSXExperimental != null) {
    throw new Error(
      `babel-preset-expo: The option 'useTransformReactJSXExperimental' has been removed in favor of { jsxRuntime: 'classic' }.`
    );
  }

  // Allow jest tests to redefine the environment variables.
  if (process.env.NODE_ENV !== 'test') {
    extraPlugins.push([
      expoInlineTransformEnvVars,
      {
        // These values should not be prefixed with `EXPO_PUBLIC_`, so we don't
        // squat user-defined environment variables.
        EXPO_BASE_URL: baseUrl,
      },
    ]);
  }

  // Only apply in non-server, for metro-only, in production environments, when the user hasn't disabled the feature.
  // Webpack uses DefinePlugin for environment variables.
  // Development uses an uncached serializer.
  // Servers read from the environment.
  // Users who disable the feature may be using a different babel plugin.
  if (inlineEnvironmentVariables) {
    extraPlugins.push(expoInlineEnvVars);
  }

  if (platform === 'web') {
    extraPlugins.push(require.resolve('babel-plugin-react-native-web'));

    // Webpack uses the DefinePlugin to provide the manifest to `expo-constants`.
    if (bundler !== 'webpack') {
      extraPlugins.push(expoInlineManifestPlugin);
    }
  }

  if (hasModule('expo-router')) {
    extraPlugins.push(expoRouterBabelPlugin);
  }

  extraPlugins.push(expoRouterServerComponentClientReferencesPlugin);

  if (isFastRefreshEnabled) {
    extraPlugins.push([
      require('react-refresh/babel'),
      {
        // We perform the env check to enable `isFastRefreshEnabled`.
        skipEnvCheck: true,
      },
    ]);
  }

  return {
    presets: [
      [
        // We use `require` here instead of directly using the package name because we want to
        // specifically use the `@react-native/babel-preset` installed by this package (ex:
        // `babel-preset-expo/node_modules/`). This way the preset will not change unintentionally.
        // Reference: https://github.com/expo/expo/pull/4685#discussion_r307143920
        require('@react-native/babel-preset'),
        {
          // Defaults to undefined, set to `true` to disable `@babel/plugin-transform-flow-strip-types`
          disableFlowStripTypesTransform: platformOptions.disableFlowStripTypesTransform,
          // Defaults to undefined, set to `false` to disable `@babel/plugin-transform-runtime`
          enableBabelRuntime: platformOptions.enableBabelRuntime,
          // This reduces the amount of transforms required, as Hermes supports many modern language features.
          unstable_transformProfile: platformOptions.unstable_transformProfile,
          // Set true to disable `@babel/plugin-transform-react-jsx` and
          // the deprecated packages `@babel/plugin-transform-react-jsx-self`, and `@babel/plugin-transform-react-jsx-source`.
          //
          // Otherwise, you'll sometime get errors like the following (starting in Expo SDK 43, React Native 64, React 17):
          //
          // TransformError App.js: /path/to/App.js: Duplicate __self prop found. You are most likely using the deprecated transform-react-jsx-self Babel plugin.
          // Both __source and __self are automatically set when using the automatic jsxRuntime. Please remove transform-react-jsx-source and transform-react-jsx-self from your Babel config.
          useTransformReactJSXExperimental: true,
          // This will never be used regardless because `useTransformReactJSXExperimental` is set to `true`.
          // https://github.com/facebook/react-native/blob/a4a8695cec640e5cf12be36a0c871115fbce9c87/packages/react-native-babel-preset/src/configs/main.js#L151
          withDevTools: false,

          disableImportExportTransform: platformOptions.disableImportExportTransform,
          lazyImportExportTransform:
            lazyImportsOption === true
              ? (importModuleSpecifier: string) => {
                  // Do not lazy-initialize packages that are local imports (similar to `lazy: true`
                  // behavior) or are in the blacklist.
                  return !(
                    importModuleSpecifier.includes('./') || lazyImports.has(importModuleSpecifier)
                  );
                }
              : // Pass the option directly to `@react-native/babel-preset`, which in turn
                // passes it to `babel-plugin-transform-modules-commonjs`
                lazyImportsOption,
        },
      ],

      // React support with similar options to Metro.
      // We override this logic outside of the metro preset so we can add support for
      // React 17 automatic JSX transformations.
      // The only known issue is the plugin `@babel/plugin-transform-react-display-name` will be run twice,
      // once in the Metro plugin, and another time here.
      [
        require('@babel/preset-react'),
        {
          development: isDev,

          // Defaults to `automatic`, pass in `classic` to disable auto JSX transformations.
          runtime: platformOptions?.jsxRuntime || 'automatic',
          ...(platformOptions &&
            platformOptions.jsxRuntime !== 'classic' && {
              importSource: (platformOptions && platformOptions.jsxImportSource) || 'react',
            }),

          // NOTE: Unexposed props:

          // pragma?: string;
          // pragmaFrag?: string;
          // pure?: string;
          // throwIfNamespace?: boolean;
          // useBuiltIns?: boolean;
          // useSpread?: boolean;
        },
      ],
    ],

    plugins: [
      ...extraPlugins,
      // TODO: Remove
      [require.resolve('@babel/plugin-proposal-decorators'), { legacy: true }],
      require.resolve('@babel/plugin-transform-export-namespace-from'),
      // Automatically add `react-native-reanimated/plugin` when the package is installed.
      // TODO: Move to be a customTransformOption.
      hasModule('react-native-reanimated') &&
        platformOptions.reanimated !== false && [require.resolve('react-native-reanimated/plugin')],
    ].filter(Boolean) as PluginItem[],
  };
}

export default babelPresetExpo;
module.exports = babelPresetExpo;<|MERGE_RESOLUTION|>--- conflicted
+++ resolved
@@ -67,13 +67,10 @@
   const isDev = api.caller(getIsDev);
   const isFastRefreshEnabled = api.caller(getIsFastRefreshEnabled);
   const baseUrl = api.caller(getBaseUrl);
-<<<<<<< HEAD
   const isServer = api.caller(getIsServer);
-=======
   const supportsStaticESM: boolean | undefined = api.caller(
     (caller) => (caller as any)?.supportsStaticESM
   );
->>>>>>> eb3406cc
 
   // Unlike `isDev`, this will be `true` when the bundler is explicitly set to `production`,
   // i.e. `false` when testing, development, or used with a bundler that doesn't specify the correct inputs.
