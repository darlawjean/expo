import * as babel from '@babel/core';
import * as fs from 'node:fs';
import * as path from 'node:path';

import preset from '..';

function getCaller(props: Record<string, string | boolean>): babel.TransformCaller {
  return props as unknown as babel.TransformCaller;
}

jest.mock('../common.ts', () => ({
  ...jest.requireActual('../common.ts'),
  hasModule: jest.fn((moduleId) => {
    if (['react-native-reanimated', 'expo-router', '@expo/vector-icons'].includes(moduleId)) {
      return true;
    }
    return false;
  }),
}));

it(`compiles samples with Metro targeting Hermes`, () => {
  const options = {
    babelrc: false,
    presets: [preset],
    sourceMaps: true,
    filename: '/unknown',
    configFile: false,
    compact: false,
    comments: true,
    retainLines: true,
    caller: getCaller({ name: 'metro', engine: 'hermes', platform: 'ios' }),
  };

  // All of this code should remain intact.
  const sourceCode = `
// @babel/plugin-transform-computed-properties
var obj = {
  ["x" + foo]: "heh",
  ["y" + bar]: "noo",
  foo: "foo",
  bar: "bar"
};

// @babel/plugin-transform-parameters
function test(x = "hello", { a, b }, ...args) {
  console.log(x, a, b, args);
}

// @babel/plugin-transform-shorthand-properties
var a1 = 0;
var c = { a1 };

// @babel/plugin-proposal-optional-catch-binding
try {
  throw 0;
} catch {
}

// @babel/plugin-transform-literals
var d = 0b11; // binary integer literal
var e = 0o7; // octal integer literal
var f = "Hello\\u{000A}\\u{0009}!"; // unicode string literals, newline and tab

// @babel/plugin-proposal-numeric-separator
var budget = 1_000_000_000_000;
var nibbles = 0b1010_0001_1000_0101;
var message = 0xa0_b0_c0;

// @babel/plugin-transform-sticky-regex
var g = /o+/y;

// @babel/plugin-transform-spread
var h = ["a", "b", "c"];

var i = [...h, "foo"];

var j = foo(...h);

// @babel/plugin-proposal-object-rest-spread
var y = {};
var x = 1;
var k = { x, ...y };


// @babel/plugin-proposal-optional-chaining
var m = {}?.x;

// @babel/plugin-proposal-nullish-coalescing-operator
var obj2 = {};
var foo = obj2.foo ?? "default";`;
  const withHermes = babel.transform(sourceCode, options)!;

  expect(withHermes.code).toEqual(sourceCode);
});

it(`compiles sample file with Metro targeting Hermes`, () => {
  const options = {
    babelrc: false,
    presets: [preset],
    sourceMaps: true,
    caller: getCaller({ name: 'metro', engine: 'hermes' }),
  };
  const fileName = path.resolve(__dirname, 'samples/App.js');

  const withHermes = babel.transformFileSync(fileName, options)!;
  const withoutHermes = babel.transformFileSync(fileName, {
    babelrc: false,
    presets: [preset],
    sourceMaps: true,
    caller: getCaller({ name: 'metro' }),
  })!;

  expect(withHermes.code).not.toEqual(withoutHermes.code);

  // 😎
  expect(withHermes.code!.length).toBeLessThan(withoutHermes.code!.length);
});

it(`supports overwriting the default engine option`, () => {
  const fileName = path.resolve(__dirname, 'samples/App.js');

  const firstPass = babel.transformFileSync(fileName, {
    babelrc: false,
    presets: [
      [
        preset,
        {
          native: {
            // This should overwrite the default engine option which is passed to Babel via Expo CLI.
            unstable_transformProfile: 'default',
          },
        },
      ],
    ],
    sourceMaps: true,
    caller: getCaller({ name: 'metro', platform: 'ios', engine: 'hermes' }),
  })!;

  const secondPass = babel.transformFileSync(fileName, {
    babelrc: false,
    presets: [[preset, {}]],
    sourceMaps: true,
    caller: getCaller({ name: 'metro', platform: 'ios', engine: 'hermes' }),
  })!;

  expect(firstPass.code).not.toEqual(secondPass.code);
});

describe.each([
<<<<<<< HEAD
  ['metro', getCaller({ name: 'metro', platform: 'ios' })],
  ['metro+hermes', getCaller({ name: 'metro', engine: 'hermes', platform: 'ios' })],
  ['webpack', getCaller({ name: 'babel-loader' })],
=======
  ['metro', getCaller({ name: 'metro', isDev: false })],
  ['metro+hermes', getCaller({ name: 'metro', engine: 'hermes', isDev: true })],
  ['webpack', getCaller({ name: 'babel-loader', isDev: true })],
>>>>>>> 818d3778
])('%s', (_name, caller) => {
  it(`compiles sample files`, () => {
    const options = {
      babelrc: false,
      presets: [preset],
      sourceMaps: true,
      caller,
    };
    const samplesPath = path.resolve(__dirname, 'samples');
    const filenames = fs.readdirSync(samplesPath);

    for (const filename of filenames) {
      const { code, map, ast } = babel.transformFileSync(
        path.join(samplesPath, filename),
        options
      )!;

      expect(code).toBeDefined();
      expect(map).toBeDefined();
      expect(ast).toBeDefined();
    }
  });

  it(`uses the platform's react-native import`, () => {
    const options = {
      babelrc: false,
      presets: [preset],
      filename: '/unknown',
      // Make the snapshot easier to read
      retainLines: true,
      caller,
    };

    const sourceCode = `
import { View } from 'react-native';
`;
    const { code } = babel.transform(sourceCode, options)!;

    expect(code).toMatchSnapshot();
  });

  it(`transpiles non-standard exports`, () => {
    const options = {
      babelrc: false,
      presets: [preset],
      filename: '/unknown',
      // Make the snapshot easier to read
      retainLines: true,
      caller,
    };

    const sourceCode = `
export * as default from './Animated';
`;
    const { code } = babel.transform(sourceCode, options)!;

    expect(code).toMatchSnapshot();
  });

  it(`supports disabling reanimated`, () => {
    expect(require.resolve('react-native-reanimated/plugin')).toBeDefined();

    const samplesPath = path.resolve(__dirname, 'samples/worklet.js');

    const options = {
      babelrc: false,
      presets: [[preset, { reanimated: false, jsxRuntime: 'automatic' }]],
      // Make the snapshot easier to read
      retainLines: true,
      caller,
    };

    const code = babel.transformFileSync(samplesPath, options)!.code;
    expect(code).toContain("'worklet';");
    expect(code).toMatchSnapshot();
  });

  it(`supports reanimated worklets`, () => {
    expect(require.resolve('react-native-reanimated/plugin')).toBeDefined();

    const samplesPath = path.resolve(__dirname, 'samples/worklet.js');

    const options = {
      babelrc: false,
      presets: [[preset, { jsxRuntime: 'automatic' }]],
      // Make the snapshot easier to read
      retainLines: true,
      caller,
    };

    function stablePaths(src) {
      return src.replace(new RegExp(samplesPath, 'g'), '[mock]/worklet.js');
    }

    const code = stablePaths(babel.transformFileSync(samplesPath, options)!.code);

    expect(code).toMatchSnapshot();

    expect(
      stablePaths(
        babel.transformFileSync(samplesPath, {
          ...options,
          // Test that duplicate plugins make no difference
          plugins: [require.resolve('react-native-reanimated/plugin')],
        })!.code
      )
    ).toBe(code);
  });

  it(`aliases @expo/vector-icons`, () => {
    const options = {
      babelrc: false,
      presets: [preset],
      filename: 'unknown',
      // Make the snapshot easier to read
      retainLines: true,
      caller,
    };

    const sourceCode = `
import 'react-native-vector-icons';
require('react-native-vector-icons');
imposter.require('react-native-vector-icons');
imposter.import('react-native-vector-icons');
`;
    const { code } = babel.transform(sourceCode, options)!;

    expect(code).toMatch(/"@expo\/vector-icons"/);
    expect(code).toMatchSnapshot();
  });

  it(`composes with babel-plugin-module-resolver`, () => {
    const options = {
      babelrc: false,
      presets: [preset],
      plugins: [
        [
          'module-resolver',
          {
            alias: { rn: 'react-native' },
          },
        ],
      ],
      filename: 'unknown',
      // Make the snapshot easier to read
      retainLines: true,
      caller,
    };

    const sourceCode = `
import 'rn';
import 'react-native-vector-icons';
`;
    const { code } = babel.transform(sourceCode, options)!;

    expect(code).toMatch(/"react-native"/);
    expect(code).toMatch(/"@expo\/vector-icons"/);
    expect(code).toMatchSnapshot();
  });
});

describe('"lazyImports" option', () => {
  it(`defaults to null`, () => {
    const testFilename = path.resolve(__dirname, 'samples', 'Lazy.js');
    const optionsDefault = {
      babelrc: false,
      presets: [preset],
    };
    const { code: codeDefault } = babel.transformFileSync(testFilename, optionsDefault)!;

    const optionsNull = {
      babelrc: false,
      presets: [[preset, { lazyImports: null }]],
    };
    const { code: codeNull } = babel.transformFileSync(testFilename, optionsNull)!;

    expect(codeDefault).toEqual(codeNull);
  });

  it.each([
    [null],
    [false],
    [true],
    [['inline-comp', './inline-func', '../inline-func-with-side-effects.fx.ts']],
    [(name) => !(name.endsWith('.fx') || name.endsWith('.fx.js') || name.endsWith('.fx.ts'))],
  ])(`accepts %p`, (lazyImportsOption) => {
    const testFilename = path.resolve(__dirname, 'samples', 'Lazy.js');
    const options = {
      babelrc: false,
      presets: [[preset, { lazyImports: lazyImportsOption }]],
      // Make the snapshot easier to read
      retainLines: true,
    };

    const { code } = babel.transformFileSync(testFilename, options)!;
    expect(code).toMatchSnapshot();
  });
});<|MERGE_RESOLUTION|>--- conflicted
+++ resolved
@@ -147,15 +147,9 @@
 });
 
 describe.each([
-<<<<<<< HEAD
-  ['metro', getCaller({ name: 'metro', platform: 'ios' })],
-  ['metro+hermes', getCaller({ name: 'metro', engine: 'hermes', platform: 'ios' })],
-  ['webpack', getCaller({ name: 'babel-loader' })],
-=======
-  ['metro', getCaller({ name: 'metro', isDev: false })],
-  ['metro+hermes', getCaller({ name: 'metro', engine: 'hermes', isDev: true })],
+  ['metro', getCaller({ name: 'metro', platform: 'ios', isDev: false })],
+  ['metro+hermes', getCaller({ name: 'metro', engine: 'hermes', platform: 'ios', isDev: true })],
   ['webpack', getCaller({ name: 'babel-loader', isDev: true })],
->>>>>>> 818d3778
 ])('%s', (_name, caller) => {
   it(`compiles sample files`, () => {
     const options = {
