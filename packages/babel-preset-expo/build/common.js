--- conflicted
+++ resolved
@@ -3,11 +3,7 @@
     return (mod && mod.__esModule) ? mod : { "default": mod };
 };
 Object.defineProperty(exports, "__esModule", { value: true });
-<<<<<<< HEAD
-exports.getInlineEnvVarsEnabled = exports.getExpoRouterAbsoluteAppRoot = exports.getIsServer = exports.getBaseUrl = exports.getIsNodeModule = exports.getIsProd = exports.getIsFastRefreshEnabled = exports.getIsDev = exports.getPossibleProjectRoot = exports.getServerRoot = exports.getPlatform = exports.getBundler = exports.hasModule = void 0;
-=======
 exports.getAsyncRoutes = exports.getInlineEnvVarsEnabled = exports.getExpoRouterAbsoluteAppRoot = exports.getIsServer = exports.getBaseUrl = exports.getIsNodeModule = exports.getIsProd = exports.getIsFastRefreshEnabled = exports.getIsDev = exports.getPossibleProjectRoot = exports.getPlatform = exports.getBundler = exports.hasModule = void 0;
->>>>>>> eb3406cc
 const path_1 = __importDefault(require("path"));
 function hasModule(name) {
     try {
@@ -51,14 +47,6 @@
     return caller.platform;
 }
 exports.getPlatform = getPlatform;
-function getServerRoot(caller) {
-    if (!caller)
-        return null;
-    if (caller.serverRoot)
-        return caller.serverRoot;
-    return getPossibleProjectRoot(caller);
-}
-exports.getServerRoot = getServerRoot;
 function getPossibleProjectRoot(caller) {
     if (!caller)
         return null;
