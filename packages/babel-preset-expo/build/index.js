"use strict";
Object.defineProperty(exports, "__esModule", { value: true });
const common_1 = require("./common");
<<<<<<< HEAD
const native_1 = require("./native");
const web_1 = require("./web");
function babelPresetExpo(api, options = {}) {
    const { reanimated } = options;
    const platform = api.caller(common_1.getPlatform);
    const plugins = [
        // TODO: Remove decorators
        [require('@babel/plugin-proposal-decorators'), { legacy: true }],
        require('@babel/plugin-proposal-export-namespace-from'),
    ];
=======
const expo_inline_manifest_plugin_1 = require("./expo-inline-manifest-plugin");
const expo_router_plugin_1 = require("./expo-router-plugin");
const lazyImports_1 = require("./lazyImports");
function babelPresetExpo(api, options = {}) {
    const { web = {}, native = {}, reanimated } = options;
    const bundler = api.caller(common_1.getBundler);
    const isWebpack = bundler === 'webpack';
    let platform = api.caller((caller) => caller?.platform);
    const engine = api.caller((caller) => caller?.engine) ?? 'default';
    const isDev = api.caller(common_1.getIsDev);
    // If the `platform` prop is not defined then this must be a custom config that isn't
    // defining a platform in the babel-loader. Currently this may happen with Next.js + Expo web.
    if (!platform && isWebpack) {
        platform = 'web';
    }
    const platformOptions = platform === 'web'
        ? {
            // Only disable import/export transform when Webpack is used because
            // Metro does not support tree-shaking.
            disableImportExportTransform: isWebpack,
            unstable_transformProfile: engine === 'hermes' ? 'hermes-stable' : 'default',
            ...web,
        }
        : {
            disableImportExportTransform: false,
            unstable_transformProfile: engine === 'hermes' ? 'hermes-stable' : 'default',
            ...native,
        };
    // Note that if `options.lazyImports` is not set (i.e., `null` or `undefined`),
    // `metro-react-native-babel-preset` will handle it.
    const lazyImportsOption = options?.lazyImports;
    const extraPlugins = [];
    if (engine !== 'hermes') {
        // `metro-react-native-babel-preset` configures this plugin with `{ loose: true }`, which breaks all
        // getters and setters in spread objects. We need to add this plugin ourself without that option.
        // @see https://github.com/expo/expo/pull/11960#issuecomment-887796455
        extraPlugins.push([
            require.resolve('@babel/plugin-proposal-object-rest-spread'),
            { loose: false },
        ]);
    }
    if (platformOptions.useTransformReactJSXExperimental != null) {
        throw new Error(`babel-preset-expo: The option 'useTransformReactJSXExperimental' has been removed in favor of { jsxRuntime: 'classic' }.`);
    }
>>>>>>> 818d3778
    const aliasPlugin = getAliasPlugin();
    if (aliasPlugin) {
        plugins.push(aliasPlugin);
    }
<<<<<<< HEAD
    // Automatically add `react-native-reanimated/plugin` when the package is installed.
    // TODO: Move to be a customTransformOption.
    if (hasModule('react-native-reanimated') && reanimated !== false) {
        plugins.push(require('react-native-reanimated/plugin'));
    }
    return {
        presets: [[platform === 'web' ? web_1.babelPresetExpoWeb : native_1.babelPresetExpoNative, options]],
        plugins,
=======
    if (platform === 'web') {
        extraPlugins.push(require.resolve('babel-plugin-react-native-web'));
        // Webpack uses the DefinePlugin to provide the manifest to `expo-constants`.
        if (bundler !== 'webpack') {
            extraPlugins.push(expo_inline_manifest_plugin_1.expoInlineManifestPlugin);
        }
    }
    if ((0, common_1.hasModule)('expo-router')) {
        extraPlugins.push(expo_router_plugin_1.expoRouterBabelPlugin);
    }
    return {
        presets: [
            [
                // We use `require` here instead of directly using the package name because we want to
                // specifically use the `metro-react-native-babel-preset` installed by this package (ex:
                // `babel-preset-expo/node_modules/`). This way the preset will not change unintentionally.
                // Reference: https://github.com/expo/expo/pull/4685#discussion_r307143920
                require('metro-react-native-babel-preset'),
                {
                    // Defaults to undefined, set to `true` to disable `@babel/plugin-transform-flow-strip-types`
                    disableFlowStripTypesTransform: platformOptions.disableFlowStripTypesTransform,
                    // Defaults to undefined, set to `false` to disable `@babel/plugin-transform-runtime`
                    enableBabelRuntime: platformOptions.enableBabelRuntime,
                    // This reduces the amount of transforms required, as Hermes supports many modern language features.
                    unstable_transformProfile: platformOptions.unstable_transformProfile,
                    // Set true to disable `@babel/plugin-transform-react-jsx` and
                    // the deprecated packages `@babel/plugin-transform-react-jsx-self`, and `@babel/plugin-transform-react-jsx-source`.
                    //
                    // Otherwise, you'll sometime get errors like the following (starting in Expo SDK 43, React Native 64, React 17):
                    //
                    // TransformError App.js: /path/to/App.js: Duplicate __self prop found. You are most likely using the deprecated transform-react-jsx-self Babel plugin.
                    // Both __source and __self are automatically set when using the automatic jsxRuntime. Please remove transform-react-jsx-source and transform-react-jsx-self from your Babel config.
                    useTransformReactJSXExperimental: true,
                    // This will never be used regardless because `useTransformReactJSXExperimental` is set to `true`.
                    // https://github.com/facebook/react-native/blob/a4a8695cec640e5cf12be36a0c871115fbce9c87/packages/react-native-babel-preset/src/configs/main.js#L151
                    withDevTools: false,
                    disableImportExportTransform: platformOptions.disableImportExportTransform,
                    lazyImportExportTransform: lazyImportsOption === true
                        ? (importModuleSpecifier) => {
                            // Do not lazy-initialize packages that are local imports (similar to `lazy: true`
                            // behavior) or are in the blacklist.
                            return !(importModuleSpecifier.includes('./') || lazyImports_1.lazyImports.has(importModuleSpecifier));
                        }
                        : // Pass the option directly to `metro-react-native-babel-preset`, which in turn
                            // passes it to `babel-plugin-transform-modules-commonjs`
                            lazyImportsOption,
                },
            ],
            // React support with similar options to Metro.
            // We override this logic outside of the metro preset so we can add support for
            // React 17 automatic JSX transformations.
            // The only known issue is the plugin `@babel/plugin-transform-react-display-name` will be run twice,
            // once in the Metro plugin, and another time here.
            [
                require('@babel/preset-react'),
                {
                    development: isDev,
                    // Defaults to `automatic`, pass in `classic` to disable auto JSX transformations.
                    runtime: options?.jsxRuntime || 'automatic',
                    ...(options &&
                        options.jsxRuntime !== 'classic' && {
                        importSource: (options && options.jsxImportSource) || 'react',
                    }),
                    // NOTE: Unexposed props:
                    // pragma?: string;
                    // pragmaFrag?: string;
                    // pure?: string;
                    // throwIfNamespace?: boolean;
                    // useBuiltIns?: boolean;
                    // useSpread?: boolean;
                },
            ],
        ],
        plugins: [
            ...extraPlugins,
            // TODO: Remove
            [require.resolve('@babel/plugin-proposal-decorators'), { legacy: true }],
            require.resolve('@babel/plugin-transform-export-namespace-from'),
            // Automatically add `react-native-reanimated/plugin` when the package is installed.
            // TODO: Move to be a customTransformOption.
            (0, common_1.hasModule)('react-native-reanimated') &&
                reanimated !== false && [require.resolve('react-native-reanimated/plugin')],
        ].filter(Boolean),
>>>>>>> 818d3778
    };
}
function getAliasPlugin() {
    if (!(0, common_1.hasModule)('@expo/vector-icons')) {
        return null;
    }
    return [
        require.resolve('babel-plugin-module-resolver'),
        {
            alias: {
                'react-native-vector-icons': '@expo/vector-icons',
            },
        },
    ];
}
<<<<<<< HEAD
function hasModule(name) {
    try {
        return !!require.resolve(name);
    }
    catch (error) {
        if (error.code === 'MODULE_NOT_FOUND' && error.message.includes(name)) {
            return false;
        }
        throw error;
    }
}
=======
>>>>>>> 818d3778
exports.default = babelPresetExpo;
module.exports = babelPresetExpo;<|MERGE_RESOLUTION|>--- conflicted
+++ resolved
@@ -1,18 +1,6 @@
 "use strict";
 Object.defineProperty(exports, "__esModule", { value: true });
 const common_1 = require("./common");
-<<<<<<< HEAD
-const native_1 = require("./native");
-const web_1 = require("./web");
-function babelPresetExpo(api, options = {}) {
-    const { reanimated } = options;
-    const platform = api.caller(common_1.getPlatform);
-    const plugins = [
-        // TODO: Remove decorators
-        [require('@babel/plugin-proposal-decorators'), { legacy: true }],
-        require('@babel/plugin-proposal-export-namespace-from'),
-    ];
-=======
 const expo_inline_manifest_plugin_1 = require("./expo-inline-manifest-plugin");
 const expo_router_plugin_1 = require("./expo-router-plugin");
 const lazyImports_1 = require("./lazyImports");
@@ -57,21 +45,10 @@
     if (platformOptions.useTransformReactJSXExperimental != null) {
         throw new Error(`babel-preset-expo: The option 'useTransformReactJSXExperimental' has been removed in favor of { jsxRuntime: 'classic' }.`);
     }
->>>>>>> 818d3778
     const aliasPlugin = getAliasPlugin();
     if (aliasPlugin) {
-        plugins.push(aliasPlugin);
+        extraPlugins.push(aliasPlugin);
     }
-<<<<<<< HEAD
-    // Automatically add `react-native-reanimated/plugin` when the package is installed.
-    // TODO: Move to be a customTransformOption.
-    if (hasModule('react-native-reanimated') && reanimated !== false) {
-        plugins.push(require('react-native-reanimated/plugin'));
-    }
-    return {
-        presets: [[platform === 'web' ? web_1.babelPresetExpoWeb : native_1.babelPresetExpoNative, options]],
-        plugins,
-=======
     if (platform === 'web') {
         extraPlugins.push(require.resolve('babel-plugin-react-native-web'));
         // Webpack uses the DefinePlugin to provide the manifest to `expo-constants`.
@@ -155,7 +132,6 @@
             (0, common_1.hasModule)('react-native-reanimated') &&
                 reanimated !== false && [require.resolve('react-native-reanimated/plugin')],
         ].filter(Boolean),
->>>>>>> 818d3778
     };
 }
 function getAliasPlugin() {
@@ -171,19 +147,5 @@
         },
     ];
 }
-<<<<<<< HEAD
-function hasModule(name) {
-    try {
-        return !!require.resolve(name);
-    }
-    catch (error) {
-        if (error.code === 'MODULE_NOT_FOUND' && error.message.includes(name)) {
-            return false;
-        }
-        throw error;
-    }
-}
-=======
->>>>>>> 818d3778
 exports.default = babelPresetExpo;
 module.exports = babelPresetExpo;