--- conflicted
+++ resolved
@@ -20,7 +20,6 @@
     const isDev = api.caller(common_1.getIsDev);
     const isFastRefreshEnabled = api.caller(common_1.getIsFastRefreshEnabled);
     const baseUrl = api.caller(common_1.getBaseUrl);
-    const isServer = api.caller(common_1.getIsServer);
     // Unlike `isDev`, this will be `true` when the bundler is explicitly set to `production`,
     // i.e. `false` when testing, development, or used with a bundler that doesn't specify the correct inputs.
     const isProduction = api.caller(common_1.getIsProd);
@@ -109,9 +108,6 @@
     if ((0, common_1.hasModule)('expo-router')) {
         extraPlugins.push(expo_router_plugin_1.expoRouterBabelPlugin);
     }
-<<<<<<< HEAD
-    extraPlugins.push(expo_router_plugin_1.expoRouterServerComponentClientReferencesPlugin);
-=======
     if (isFastRefreshEnabled) {
         extraPlugins.push([
             require('react-refresh/babel'),
@@ -121,7 +117,6 @@
             },
         ]);
     }
->>>>>>> ede75a72
     return {
         presets: [
             [
