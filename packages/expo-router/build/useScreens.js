--- conflicted
+++ resolved
@@ -97,25 +97,7 @@
     if (qualifiedStore.has(value)) {
         return qualifiedStore.get(value);
     }
-<<<<<<< HEAD
-    let getLoadable;
-    // getLoadable = (props: any, ref: any) => (
-    //   <React.Suspense fallback={<SuspenseFallback route={value} />}>
-    //     <ServerComponentHost $$route={value.route} segment={value.route} />
-    //     {/* <AsyncComponent
-    //       {...{
-    //         ...props,
-    //         ref,
-    //         // Expose the template segment path, e.g. `(home)`, `[foo]`, `index`
-    //         // the intention is to make it possible to deduce shared routes.
-    //         segment: value.route,
-    //       }}
-    //     /> */}
-    //   </React.Suspense>
-    // );
-=======
     let ScreenComponent;
->>>>>>> eb3406cc
     // TODO: This ensures sync doesn't use React.lazy, but it's not ideal.
     if (import_mode_1.default === 'lazy') {
         ScreenComponent = react_1.default.lazy(async () => {
